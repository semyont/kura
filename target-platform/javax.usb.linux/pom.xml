<?xml version="1.0" encoding="UTF-8"?>
<project xmlns="http://maven.apache.org/POM/4.0.0" xmlns:xsi="http://www.w3.org/2001/XMLSchema-instance"
         xsi:schemaLocation="http://maven.apache.org/POM/4.0.0 http://maven.apache.org/xsd/maven-4.0.0.xsd">
    <modelVersion>4.0.0</modelVersion>

  <parent>
    <groupId>org.eclipse.kura</groupId>
    <artifactId>target-platform</artifactId>
<<<<<<< HEAD
    <version>0.7.1</version>
=======
    <version>1.0.0</version>
>>>>>>> 60e71961
  </parent>

    <groupId>org.eclipse.kura</groupId>
    <artifactId>javax.usb.linux</artifactId>
    <version>1.0.3</version>
    <packaging>bundle</packaging>

    <name>javax.usb Linux implementation from javax-usb</name>
    <description>javax.usb Linux implementation from javax-usb</description>

    <properties>
        <maven.compiler.source>1.6</maven.compiler.source>
        <maven.compiler.target>1.6</maven.compiler.target>
    </properties>

    <dependencies>
<!--
        <dependency>
            <groupId>javax.usb</groupId>
            <artifactId>javax.usb.linux</artifactId>
            <version>1.0.3</version>
        </dependency>
-->

        <!-- Test -->
<!--
        <dependency>
            <groupId>junit</groupId>
            <artifactId>junit</artifactId>
            <version>4.8.1</version>
            <scope>test</scope>
        </dependency>
        <dependency>
            <groupId>org.jmock</groupId>
            <artifactId>jmock</artifactId>
            <version>2.5.1</version>
            <scope>test</scope>
        </dependency>
        <dependency>
            <groupId>org.jmock</groupId>
            <artifactId>jmock-legacy</artifactId>
            <version>2.5.1</version>
            <scope>test</scope>
        </dependency>
        <dependency>
            <groupId>org.jmock</groupId>
            <artifactId>jmock-junit4</artifactId>
            <version>2.5.1</version>
            <scope>test</scope>
        </dependency>
-->
    </dependencies>


    <build>
    <resources>
      <resource>
        <directory>src/main/resources</directory>
      </resource>
      <resource>
        <directory>.</directory>
        <includes>
          <include>plugin.xml</include>
        </includes>
      </resource>
    </resources>
        <plugins>
            <plugin>
                <groupId>org.apache.maven.plugins</groupId>
                <artifactId>maven-surefire-plugin</artifactId>
                <version>2.7.2</version>
                <configuration>
                    <systemPropertyVariables>
                        <java.library.path>${project.basedir}/src/main/lib</java.library.path>
                    </systemPropertyVariables>
                </configuration>
            </plugin>
            <plugin>
                <groupId>org.apache.felix</groupId>
                <artifactId>maven-bundle-plugin</artifactId>
                <version>2.3.5</version>
                <extensions>true</extensions>
                <configuration>
		    <manifestLocation>META-INF</manifestLocation>
                    <instructions>
                        <Bundle-SymbolicName>${project.artifactId}</Bundle-SymbolicName>
                        <Bundle-Name>${project.name}</Bundle-Name>
                        <Bundle-Version>${project.version}</Bundle-Version>
                        <Embed-Dependency>
                            javax.usb.linux;groupId=javax.usb;artifactId=javax.usb.linux;version=1.0.3;scope=runtime
                        </Embed-Dependency>
                        <Include-Resource>
                            lib=${project.basedir}/src/main/lib,
                            ${project.basedir}/about.html,
                            about_files=${project.basedir}/about_files/
                        </Include-Resource>
                        <Bundle-NativeCode>
                        	lib/linux/x86/libJavaxUsb.so; osname=Linux; processor=x86,
				lib/linux/x86_64/libJavaxUsb.so; osname=Linux; processor=x86-64,
                        	lib/linux/armv6_hf/libJavaxUsb.so; osname=Linux; processor=ARM; selection-filter="(&amp;(kura.arch=armv7_hf))",
                        	lib/linux/armv5_sf/libJavaxUsb.so; osname=Linux; processor=ARM; selection-filter="(&amp;(kura.arch=armv7_sf))",
                        	lib/linux/armv6_hf/libJavaxUsb.so; osname=Linux; processor=ARM; selection-filter="(&amp;(kura.arch=armv6_hf))",
                        	lib/linux/armv5_sf/libJavaxUsb.so; osname=Linux; processor=ARM; selection-filter="(&amp;(kura.arch=armv6_sf))",
                        	lib/linux/armv5_sf/libJavaxUsb.so; osname=Linux; processor=ARM; selection-filter="(&amp;(kura.arch=armv5_sf))"
                        </Bundle-NativeCode>
                        <Export-Package>
                            com.ibm.jusb.os.linux.*;version="1.0.3"
                        </Export-Package>
                    </instructions>
                </configuration>
            </plugin>
            
	    <plugin>
        	<artifactId>maven-dependency-plugin</artifactId>
        	<executions>
        	  <execution>
        	    <id>copy-dependencies</id>
        	    <phase>package</phase>
        	    <goals>
        	      <goal>copy-dependencies</goal>
        	    </goals>
        	  </execution>
        	</executions>
	   </plugin>
	   
        </plugins>
        <pluginManagement>
        	<plugins>
        		<!--This plugin's configuration is used to store Eclipse m2e settings only. It has no influence on the Maven build itself.-->
        		<plugin>
        			<groupId>org.eclipse.m2e</groupId>
        			<artifactId>lifecycle-mapping</artifactId>
        			<version>1.0.0</version>
        			<configuration>
        				<lifecycleMappingMetadata>
        					<pluginExecutions>
        						<pluginExecution>
        							<pluginExecutionFilter>
        								<groupId>
        									org.apache.maven.plugins
        								</groupId>
        								<artifactId>
        									maven-dependency-plugin
        								</artifactId>
        								<versionRange>
        									[2.1,)
        								</versionRange>
        								<goals>
        									<goal>
        										copy-dependencies
        									</goal>
        								</goals>
        							</pluginExecutionFilter>
        							<action>
        								<ignore></ignore>
        							</action>
        						</pluginExecution>
        					</pluginExecutions>
        				</lifecycleMappingMetadata>
        			</configuration>
        		</plugin>
        	</plugins>
        </pluginManagement>
    </build>
</project><|MERGE_RESOLUTION|>--- conflicted
+++ resolved
@@ -6,11 +6,7 @@
   <parent>
     <groupId>org.eclipse.kura</groupId>
     <artifactId>target-platform</artifactId>
-<<<<<<< HEAD
-    <version>0.7.1</version>
-=======
     <version>1.0.0</version>
->>>>>>> 60e71961
   </parent>
 
     <groupId>org.eclipse.kura</groupId>
