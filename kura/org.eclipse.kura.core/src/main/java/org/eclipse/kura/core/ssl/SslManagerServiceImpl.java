/**
 * Copyright (c) 2011, 2014 Eurotech and/or its affiliates
 *
 *  All rights reserved. This program and the accompanying materials
 *  are made available under the terms of the Eclipse Public License v1.0
 *  which accompanies this distribution, and is available at
 *  http://www.eclipse.org/legal/epl-v10.html
 *
 * Contributors:
 *   Eurotech
 */
package org.eclipse.kura.core.ssl;

import java.io.Closeable;
import java.io.File;
import java.io.FileInputStream;
import java.io.FileNotFoundException;
import java.io.FileOutputStream;
import java.io.IOException;
import java.io.InputStream;
import java.math.BigInteger;
import java.security.GeneralSecurityException;
import java.security.KeyManagementException;
import java.security.KeyStore;
import java.security.KeyStore.Entry;
import java.security.KeyStore.LoadStoreParameter;
import java.security.KeyStore.PasswordProtection;
import java.security.KeyStore.ProtectionParameter;
import java.security.KeyStoreException;
import java.security.NoSuchAlgorithmException;
import java.security.PrivateKey;
import java.security.SecureRandom;
import java.security.UnrecoverableEntryException;
import java.security.cert.Certificate;
import java.security.cert.CertificateException;
import java.security.cert.X509Certificate;
import java.util.Arrays;
import java.util.HashMap;
import java.util.Map;
import java.util.Timer;
import java.util.TimerTask;

import javax.net.ssl.KeyManager;
import javax.net.ssl.KeyManagerFactory;
import javax.net.ssl.SSLContext;
import javax.net.ssl.SSLSocketFactory;
import javax.net.ssl.TrustManager;
import javax.net.ssl.TrustManagerFactory;
import javax.net.ssl.X509TrustManager;

import org.eclipse.kura.KuraException;
import org.eclipse.kura.configuration.ConfigurableComponent;
import org.eclipse.kura.configuration.ConfigurationService;
import org.eclipse.kura.crypto.CryptoService;
import org.eclipse.kura.ssl.SslManagerService;
import org.eclipse.kura.ssl.SslServiceListener;
import org.osgi.service.component.ComponentContext;
import org.osgi.util.tracker.ServiceTracker;
import org.slf4j.Logger;
import org.slf4j.LoggerFactory;

public class SslManagerServiceImpl implements SslManagerService, ConfigurableComponent
{
	private static final Logger s_logger = LoggerFactory.getLogger(SslManagerServiceImpl.class);
	
	private SslServiceListeners		 m_sslServiceListeners;

	private ComponentContext         m_ctx;
	private Map<String,Object>       m_properties;
	private SslManagerServiceOptions m_options;

	private CryptoService            m_cryptoService;
	private ConfigurationService     m_configurationService;

	private Timer                    m_timer;

	private boolean                  m_configurationDirty;
	private SSLSocketFactory         m_sslSocketFactory;


	// ----------------------------------------------------------------
	//
	//   Dependencies
	//
	// ----------------------------------------------------------------

	public void setCryptoService(CryptoService cryptoService) {
		this.m_cryptoService = cryptoService;
	}

	public void unsetCryptoService(CryptoService cryptoService) {
		this.m_cryptoService = null;
	}

	public void setConfigurationService(ConfigurationService configurationService) {
		this.m_configurationService = configurationService;
	}

	public void unsetConfigurationService(ConfigurationService configurationService) {
		this.m_configurationService = null;
	}

	// ----------------------------------------------------------------
	//
	//   Activation APIs
	//
	// ----------------------------------------------------------------

	protected void activate(ComponentContext componentContext, Map<String,Object> properties)
	{
		s_logger.info("activate...");

		//
		// save the bundle context and the properties
		m_ctx = componentContext;
		m_options = new SslManagerServiceOptions(properties);

		ServiceTracker<SslServiceListener, SslServiceListener> listenersTracker = new ServiceTracker<SslServiceListener, SslServiceListener>(
				componentContext.getBundleContext(),
				SslServiceListener.class, null);

		// Deferred open of tracker to prevent
		// java.lang.Exception: Recursive invocation of ServiceFactory.getService
		// on ProSyst
		m_sslServiceListeners = new SslServiceListeners(listenersTracker);

		// 1. If the framework is running in secure mode automatically
		// change the default keystore password with a randomly generated one.
		// Then self-update our configuration to reflect the password change.
		if (!changeDefaultKeystorePassword()) {
			// 2. If the password saved in the snapshot and the password hold by
			// the CryptoService do not match change the keystore password
			// to the password in the snapshot.
			changeKeystorePassword();
		}
	}
	
	public void updated(Map<String,Object> properties)
	{
		s_logger.info("updated...");

		m_properties = properties;
		m_options = new SslManagerServiceOptions(properties);

		changeKeystorePassword();

		m_configurationDirty = true;
		// Notify listeners that service has been updated
		m_sslServiceListeners.onConfigurationUpdated();
	}

	protected void deactivate(ComponentContext componentContext)
	{
		s_logger.info("deactivate...");
		m_timer.cancel();
		m_sslServiceListeners.close();
	}


	// ----------------------------------------------------------------
	//
	//   Service APIs
	//
	// ----------------------------------------------------------------

	@Override
	public SSLSocketFactory getSSLSocketFactory()
			throws GeneralSecurityException, IOException
	{
		return getSSLSocketFactory(null);
	}


	@Override
	public SSLSocketFactory getSSLSocketFactory(String keyAlias)
			throws GeneralSecurityException, IOException
	{
		String protocol = m_options.getSslProtocol();
		String ciphers  = m_options.getSslCiphers();
		String trustStore = m_options.getSslKeyStore();
		char[] keyStorePassword = getKeyStorePassword();
		boolean hostnameVerifcation = m_options.isSslHostnameVerification();

		// Note that the SslManagerService configuration now uses a single trust/keystore.
		// FIXME: we should be consistent and have a getSslKeyStore() instead of getSslTrustStore().
		// Also the metatype property ssl.default.trustStore should be changed accordingly.
		return getSSLSocketFactory(protocol, ciphers, trustStore, trustStore,
				                   keyStorePassword, keyAlias, hostnameVerifcation);
	}

	@Override
	public SSLSocketFactory getSSLSocketFactory(String protocol,
			String ciphers,
			String trustStore,
			String keyStore,
			char[] keyStorePassword,
			String keyAlias)
					throws GeneralSecurityException, IOException
	{
		return getSSLSocketFactory(protocol, ciphers, trustStore, keyStore,
				                   keyStorePassword, keyAlias, true);
	}

	public SSLSocketFactory getSSLSocketFactory(String protocol,
			String ciphers,
			String trustStore,
			String keyStore,
			char[] keyStorePassword,
			String keyAlias,
			boolean hostnameVerification)
					throws GeneralSecurityException, IOException
	{
		// Only create a new SSLSocketFactory instance if the configuration has changed.
		// This allows for SSL Context Resumption and abbreviated SSL handshake
		// in case of reconnects to the same host.
		if (m_sslSocketFactory == null || m_configurationDirty) {
			s_logger.info("Creating a new SSLSocketFactory instance");

			TrustManager[] tms = getTrustManagers(trustStore);

			if(tms == null){
				throw new GeneralSecurityException("SSL keystore tampered!");
			}

			KeyManager[] kms = getKeyManagers(keyStore, keyStorePassword, keyAlias);

			m_sslSocketFactory = createSSLSocketFactory(protocol, ciphers, kms, tms, hostnameVerification);
			m_configurationDirty = false;
		}

		return m_sslSocketFactory;
	}


	@Override
	public X509Certificate[] getTrustCertificates()
			throws GeneralSecurityException, IOException
	{
		// trust store
		X509Certificate[] cacerts = null;
		String  trustStore = m_options.getSslKeyStore();
		TrustManager[] tms = getTrustManagers(trustStore);
		for (TrustManager tm : tms) {
			if (tm instanceof X509TrustManager) {
				X509TrustManager x509tm = (X509TrustManager) tm;
				cacerts = x509tm.getAcceptedIssuers();
				break;
				//                for (X509Certificate x509cert : x509certs) {
				//                    System.err.println("TS DN:        "+x509cert.getSubjectDN());
				//                    System.err.println("TS DN:        "+x509cert.getSubjectX500Principal().getName());
				//                    System.err.println("TS CANONICAL: "+x509cert.getSubjectX500Principal().getName(X500Principal.CANONICAL));
				//                    System.err.println("TS RFC1779:   "+x509cert.getSubjectX500Principal().getName(X500Principal.RFC1779));
				//                    System.err.println("TS RFC2253:   "+x509cert.getSubjectX500Principal().getName(X500Principal.RFC2253));
				//                    System.err.println("TS alt:       "+x509cert.getSubjectAlternativeNames());
				//                    System.err.println("TS not before date: "+x509cert.getNotBefore());
				//                    System.err.println("TS not after  date: "+x509cert.getNotAfter());
				//                }
			}
		}
		return cacerts;
	}


	@Override
	public void installTrustCertificate(String alias, X509Certificate x509crt)
			throws GeneralSecurityException, IOException
	{
		InputStream tsReadStream = null;
		FileOutputStream tsOutStream = null;

		try{
			// load the trust store
			String trustStore = m_options.getSslKeyStore();
			KeyStore ts = KeyStore.getInstance(KeyStore.getDefaultType());
			File fTrustStore = new File(trustStore);
			char[] trustStorePassword = getKeyStorePassword();
			if (fTrustStore.exists()) {
				tsReadStream = new FileInputStream(trustStore);
				ts.load(tsReadStream, trustStorePassword);
			}
			else {
				ts.load(null, null);
			}

			// add the certificate
			ts.setCertificateEntry(alias, x509crt);

			// save it
			tsOutStream = new FileOutputStream(trustStore);
			ts.store(tsOutStream, trustStorePassword);
			m_configurationDirty = true;
			//m_sslServiceListeners.onConfigurationUpdated();
		}
		finally{
			close(tsReadStream);
			close(tsOutStream);
		}
	}


	@Override
	public void deleteTrustCertificate(String alias)
			throws GeneralSecurityException, IOException
	{
		InputStream tsReadStream = null;

		try{
			// load the trust store
			String trustStore = m_options.getSslKeyStore();
			KeyStore ts = KeyStore.getInstance(KeyStore.getDefaultType());
			tsReadStream = new FileInputStream(trustStore);
			char[] trustStorePassword = getKeyStorePassword();
			ts.load(tsReadStream, trustStorePassword);

			// delete the entry
			ts.deleteEntry(alias);

			// save it
			ts.store(new LoadStoreParameter() {
				@Override
				public ProtectionParameter getProtectionParameter() {
					PasswordProtection passwordProtection = null;
					char[] trustStorePassword = getKeyStorePassword();
					if (trustStorePassword != null) {
						passwordProtection = new PasswordProtection(trustStorePassword);
					}
					return passwordProtection;
				}
			});
			m_configurationDirty = true;
			//m_sslServiceListeners.onConfigurationUpdated();
		}
		finally{
			close(tsReadStream);
		}
	}

	@Override
	public void installPrivateKey(String alias, PrivateKey privateKey, char[] password,
			                      Certificate[] publicCerts)
			                    		  throws GeneralSecurityException, IOException
    {
		// Note that password parameter is unused

		InputStream tsReadStream = null;
		FileOutputStream tsOutStream = null;

		try{
			// load the key store
			String keyStore = m_options.getSslKeyStore();
			KeyStore ks = KeyStore.getInstance(KeyStore.getDefaultType());
			File fKeyStore = new File(keyStore);
			char[] keyStorePassword = getKeyStorePassword();
			if (fKeyStore.exists()) {
				tsReadStream = new FileInputStream(keyStore);
				ks.load(tsReadStream, keyStorePassword);
			}
			else {
				ks.load(null, null);
			}

			char[] trustStorePwd = getKeyStorePassword(); 
			// add the certificate
<<<<<<< HEAD
			ts.setKeyEntry(alias, privateKey, trustStorePwd, publicCerts);

			// save it
			tsOutStream = new FileOutputStream(trustStore);
			ts.store(tsOutStream, trustStorePwd);
			tsOutStream.close();
=======
			ks.setKeyEntry(alias, privateKey, trustStorePwd, publicCerts);

			// save it
			tsOutStream = new FileOutputStream(keyStore);
			ks.store(tsOutStream, keyStorePassword);
			m_configurationDirty = true;
			//m_sslServiceListeners.onConfigurationUpdated();
>>>>>>> ec8bc73e
		}
		finally{
			close(tsReadStream);
			close(tsOutStream);
		}
	}

	// ----------------------------------------------------------------
	//
	//   Private methods
	//
	// ----------------------------------------------------------------

	private static SSLSocketFactory createSSLSocketFactory(String protocol,
			String ciphers,
			KeyManager[] kms,
			TrustManager[] tms,
			boolean hostnameVerification)
					throws NoSuchAlgorithmException, KeyManagementException
	{
		// inits the SSL context
		SSLContext sslCtx = null;
		if (protocol == null) {
			sslCtx = SSLContext.getDefault();
		}
		else {
			sslCtx = SSLContext.getInstance(protocol);
			sslCtx.init(kms, tms, null);
		}

		// get the SSLSocketFactory
		SSLSocketFactory sslSocketFactory = sslCtx.getSocketFactory();

		// wrap it
		SSLSocketFactoryWrapper sfw = new SSLSocketFactoryWrapper(sslSocketFactory, ciphers, hostnameVerification);
		return sfw;
	}

    private static TrustManager[] getTrustManagers(String trustStore)
            throws KeyStoreException, NoSuchAlgorithmException, CertificateException, IOException
    {
    	TrustManagerFactory tmf = null;
    	if (trustStore != null) {

    		// Load the configured the Trust Store
    		File fTrustStore = new File(trustStore);
    		if (fTrustStore.exists()) {

    			KeyStore ts = KeyStore.getInstance(KeyStore.getDefaultType());
    			InputStream tsReadStream = new FileInputStream(trustStore);
    			ts.load(tsReadStream, null);
    			tmf = TrustManagerFactory.getInstance(TrustManagerFactory.getDefaultAlgorithm());
    			tmf.init(ts);
    		}
    		else {
    			s_logger.info("Could not find trust store at {}. Using Java default.", trustStore);
    		}
    	}

    	if (tmf == null) {
    		// Load the default Java VM Trust Store
    		tmf = TrustManagerFactory.getInstance(TrustManagerFactory.getDefaultAlgorithm());
    		tmf.init((KeyStore) null);
    	}
    	return tmf.getTrustManagers();
    }

	private KeyManager[] getKeyManagers(String keyStore,
			char[] keyStorePassword,
			String keyAlias)
					throws KeyStoreException, NoSuchAlgorithmException, CertificateException, IOException, UnrecoverableEntryException
	{
		KeyStore ks = getKeyStore(keyStore, keyStorePassword, keyAlias);
		KeyManager[] kms = null;
		if (ks != null) {
			KeyManagerFactory kmf = KeyManagerFactory.getInstance(KeyManagerFactory.getDefaultAlgorithm());
			kmf.init(ks, keyStorePassword);
			kms = kmf.getKeyManagers();
		}
		return kms;
	}

	private KeyStore getKeyStore(String keyStore,
			char[] keyStorePassword,
			String keyAlias)
					throws KeyStoreException, FileNotFoundException,
					IOException, NoSuchAlgorithmException,
					CertificateException, UnrecoverableEntryException
	{
<<<<<<< HEAD
		InputStream ksReadStream = null;
		try{
			KeyStore ks = null;

			if (keyStore != null) {
				
				Object decryptedPasswordObject= m_properties.get(m_options.getPropTrustPassword());
				char[] decryptedPasswordArray= null;
				if(decryptedPasswordObject != null && decryptedPasswordObject instanceof String){
					decryptedPasswordArray= ((String) decryptedPasswordObject).toCharArray();
				}

				// Load the configured the Key Store
				File fKeyStore = new File(keyStore);
				if (fKeyStore.exists()) {

					ks = KeyStore.getInstance(KeyStore.getDefaultType());
					ksReadStream = new FileInputStream(keyStore);
					ks.load(ksReadStream, keyStorePassword);    

					// if we have an alias, then build KeyStore with such key
					if (keyAlias != null) {                
						if (ks.containsAlias(keyAlias) && ks.isKeyEntry(keyAlias)) {
							if (ks.size() > 1) {                    
								PasswordProtection pp = new PasswordProtection(keyStorePassword);
								Entry entry = ks.getEntry(keyAlias, pp);
								ks = KeyStore.getInstance(KeyStore.getDefaultType());
								ks.load(null, null);
								ks.setEntry(keyAlias, entry, pp);
							}
						} 
						else {
							s_logger.info("Could not find alias {} in key store at {}. Using default cacert keystore.", keyAlias, keyStore);
							ks = null;
=======
		KeyStore ks = null;
		if (keyStore != null) {

			// Load the configured the Key Store
			File fKeyStore = new File(keyStore);
			if (fKeyStore.exists()) {

				ks = KeyStore.getInstance(KeyStore.getDefaultType());
				InputStream ksReadStream = new FileInputStream(keyStore);
				ks.load(ksReadStream, keyStorePassword);

				// if we have an alias, then build KeyStore with such key
				if (keyAlias != null) {
					if (ks.containsAlias(keyAlias) && ks.isKeyEntry(keyAlias)) {
						if (ks.size() > 1) {
							PasswordProtection pp = new PasswordProtection(keyStorePassword);
							Entry entry = ks.getEntry(keyAlias, pp);
							ks = KeyStore.getInstance(KeyStore.getDefaultType());
							ks.load(null, null);
							ks.setEntry(keyAlias, entry, pp);
>>>>>>> ec8bc73e
						}
					}
					else {
						s_logger.info("Could not find alias {} in key store at {}. Using Java default.", keyAlias, keyStore);
						ks = null;
					}
				}
			}
			else {
				s_logger.info("Could not find key store at {}. Using Java default.", keyStore);
			}
		}
		
		if (m_cryptoService.isFrameworkSecure()) {
			if (keyStore == null) {
				s_logger.warn("The environment is secured but the provided keystore is null");
				throw new KeyStoreException("The environment is secured but the provided keystore is null");
			}
			else if (!isKeyStoreAccessible(keyStore, keyStorePassword)) {
				s_logger.warn("The environment is secured but the provided keystore is not accessible");
				throw new KeyStoreException("The environment is secured but the provided keystore is not accessible");
			}
		}
		
		return ks;
	}

	private char[] getKeyStorePassword()
	{
		return m_cryptoService.getKeyStorePassword(m_options.getSslKeyStore());
	}

	private static boolean isKeyStoreAccessible(String location, char[] password)
	{
		try {
			loadKeyStore(location, password);
			return true;
		}
		catch (Exception e) {
			return false;
		}
	}

	private static KeyStore loadKeyStore(String location, char[] password)
			throws IOException, NoSuchAlgorithmException, CertificateException, KeyStoreException
    {
		FileInputStream is = null;
		try {
			is = new FileInputStream(location);
			KeyStore keystore = KeyStore.getInstance(KeyStore.getDefaultType());
			keystore.load(is, password);
			return keystore;
		}
		finally{
			close(is);
		}
	}

	private static void saveKeyStore(KeyStore keystore, String location, char[] password)
			throws IOException, KeyStoreException, NoSuchAlgorithmException, CertificateException
	{
		FileOutputStream fos = null;
		try {
			fos = new FileOutputStream(location);
			keystore.store(fos, password);
		}
		finally{
			close(fos);
		}
	}

	private static void changeKeyStorePassword(String location, char[] oldPassword, char[] newPassword)
			throws IOException, NoSuchAlgorithmException, CertificateException, KeyStoreException
	{
		KeyStore keystore = loadKeyStore(location, oldPassword);
		saveKeyStore(keystore, location, newPassword);
	}

	private static void close(Closeable c)
	{
		if (c != null) {
			try {
				c.close();
			}
			catch (IOException e) {
				s_logger.warn("Failed to close Closeable", e);
			}
		}
	}
	
	private boolean isDefaultPassword(char[] password)
	{
		return Arrays.equals(password,
				SslManagerServiceOptions.PROP_DEFAULT_TRUST_PASSWORD.toCharArray());
	}
	
	private boolean changeDefaultKeystorePassword()
	{
		boolean result = false;
		
		m_timer = new Timer(true);
		
		boolean needsPasswordChange = true;
		try {
			char[] password = m_cryptoService.decryptAes(m_options.getSslKeystorePassword().toCharArray());
			needsPasswordChange = isDefaultPassword(password);
		} catch (KuraException e) {
		}

		// The password in the snapshot is the default password (or cannot be decrypted).
		// If the framework is running in secure mode we must change the
		// password.
		// The keystore must be accessible with the old/default password.
		char[] oldPassword = m_cryptoService.getKeyStorePassword(m_options.getSslKeyStore());
		if(m_cryptoService.isFrameworkSecure() && needsPasswordChange &&
		   oldPassword != null && isKeyStoreAccessible(m_options.getSslKeyStore(), oldPassword)){
			try {
				// generate a new random password
				char[] newPassword = new BigInteger(160, new SecureRandom()).toString(32).toCharArray();

				// change the password to the keystore
				changeKeyStorePassword(m_options.getSslKeyStore(),
						               oldPassword, newPassword);

				// change the CryptoService SSL keystore password
				m_cryptoService.setKeyStorePassword(m_options.getSslKeyStore(), newPassword);

				// update our configuration with the newly generated password
				final String pid = (String) m_properties.get("service.pid");

				Map<String, Object> props = new HashMap<String, Object>(m_properties);
				props.put(SslManagerServiceOptions.PROP_TRUST_PASSWORD, new String(newPassword));
				final Map<String, Object> theProperties = props;

				m_timer.scheduleAtFixedRate(new TimerTask() {
					public void run() {
						try {
							if(m_ctx.getServiceReference() != null &&
							   m_configurationService.getComponentConfiguration(pid) != null) {
								m_configurationService.updateConfiguration(pid, theProperties);
								m_timer.cancel();
							} else {
								s_logger.info("No service or configuration available yet. Sleeping...");
							}
						} catch (KuraException e) {
							s_logger.warn("Cannot get/update configuration for pid: {}", pid, e);
						}
					}
				},
				1000, 1000);
				
				result = true;
			} catch (Exception e) {
				s_logger.warn("Keystore password change failed");
			}
		}
		
		return result;
	}
	
	private boolean changeKeystorePassword()
	{
		boolean result = false;
		
		String password = m_options.getSslKeystorePassword();
		char[] oldPassword = m_cryptoService.getKeyStorePassword(m_options.getSslKeyStore());
		char[] newPassword = oldPassword;
		if (password != null) {
			try {
				newPassword = m_cryptoService.decryptAes(password.toCharArray());
			} catch (KuraException e) {
				s_logger.warn("Failed to decrypt keystore password");
			}
		}

		if (oldPassword == null) {
			s_logger.warn("null old password");
		} else {
			if (!Arrays.equals(oldPassword, newPassword)) {
				try {
					changeKeyStorePassword(m_options.getSslKeyStore(), oldPassword, newPassword);
					m_cryptoService.setKeyStorePassword(m_options.getSslKeyStore(), newPassword);
					result = true;
				} catch (Exception e) {
					s_logger.warn("Failed to change keystore password");
				}
			}
		}
		
		return result;
	}
}<|MERGE_RESOLUTION|>--- conflicted
+++ resolved
@@ -361,14 +361,6 @@
 
 			char[] trustStorePwd = getKeyStorePassword(); 
 			// add the certificate
-<<<<<<< HEAD
-			ts.setKeyEntry(alias, privateKey, trustStorePwd, publicCerts);
-
-			// save it
-			tsOutStream = new FileOutputStream(trustStore);
-			ts.store(tsOutStream, trustStorePwd);
-			tsOutStream.close();
-=======
 			ks.setKeyEntry(alias, privateKey, trustStorePwd, publicCerts);
 
 			// save it
@@ -376,7 +368,6 @@
 			ks.store(tsOutStream, keyStorePassword);
 			m_configurationDirty = true;
 			//m_sslServiceListeners.onConfigurationUpdated();
->>>>>>> ec8bc73e
 		}
 		finally{
 			close(tsReadStream);
@@ -466,42 +457,6 @@
 					IOException, NoSuchAlgorithmException,
 					CertificateException, UnrecoverableEntryException
 	{
-<<<<<<< HEAD
-		InputStream ksReadStream = null;
-		try{
-			KeyStore ks = null;
-
-			if (keyStore != null) {
-				
-				Object decryptedPasswordObject= m_properties.get(m_options.getPropTrustPassword());
-				char[] decryptedPasswordArray= null;
-				if(decryptedPasswordObject != null && decryptedPasswordObject instanceof String){
-					decryptedPasswordArray= ((String) decryptedPasswordObject).toCharArray();
-				}
-
-				// Load the configured the Key Store
-				File fKeyStore = new File(keyStore);
-				if (fKeyStore.exists()) {
-
-					ks = KeyStore.getInstance(KeyStore.getDefaultType());
-					ksReadStream = new FileInputStream(keyStore);
-					ks.load(ksReadStream, keyStorePassword);    
-
-					// if we have an alias, then build KeyStore with such key
-					if (keyAlias != null) {                
-						if (ks.containsAlias(keyAlias) && ks.isKeyEntry(keyAlias)) {
-							if (ks.size() > 1) {                    
-								PasswordProtection pp = new PasswordProtection(keyStorePassword);
-								Entry entry = ks.getEntry(keyAlias, pp);
-								ks = KeyStore.getInstance(KeyStore.getDefaultType());
-								ks.load(null, null);
-								ks.setEntry(keyAlias, entry, pp);
-							}
-						} 
-						else {
-							s_logger.info("Could not find alias {} in key store at {}. Using default cacert keystore.", keyAlias, keyStore);
-							ks = null;
-=======
 		KeyStore ks = null;
 		if (keyStore != null) {
 
@@ -522,7 +477,6 @@
 							ks = KeyStore.getInstance(KeyStore.getDefaultType());
 							ks.load(null, null);
 							ks.setEntry(keyAlias, entry, pp);
->>>>>>> ec8bc73e
 						}
 					}
 					else {
