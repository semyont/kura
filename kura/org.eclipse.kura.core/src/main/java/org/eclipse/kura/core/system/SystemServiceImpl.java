/*******************************************************************************
 * Copyright (c) 2011, 2016 Eurotech and others
 *
 * All rights reserved. This program and the accompanying materials
 * are made available under the terms of the Eclipse Public License v1.0
 * which accompanies this distribution, and is available at
 * http://www.eclipse.org/legal/epl-v10.html
 *
 * Contributors:
 *     Eurotech
 *     Red Hat Inc - allow opting-out of System.exit()
 *******************************************************************************/
package org.eclipse.kura.core.system;

import java.io.BufferedReader;
import java.io.File;
import java.io.FileNotFoundException;
import java.io.FileReader;
import java.io.IOException;
import java.io.InputStreamReader;
import java.io.StringReader;
import java.net.InetAddress;
import java.net.NetworkInterface;
import java.net.SocketException;
import java.net.URL;
import java.net.UnknownHostException;
import java.security.AccessController;
import java.security.InvalidKeyException;
import java.security.NoSuchAlgorithmException;
import java.security.PrivilegedAction;
import java.util.ArrayList;
import java.util.Enumeration;
import java.util.List;
import java.util.Map;
import java.util.Properties;

import javax.crypto.BadPaddingException;
import javax.crypto.IllegalBlockSizeException;
import javax.crypto.NoSuchPaddingException;

import org.eclipse.kura.KuraException;
import org.eclipse.kura.core.util.IOUtil;
import org.eclipse.kura.core.util.NetUtil;
import org.eclipse.kura.core.util.ProcessUtil;
import org.eclipse.kura.core.util.SafeProcess;
import org.eclipse.kura.net.NetInterface;
import org.eclipse.kura.net.NetInterfaceAddress;
import org.eclipse.kura.net.NetworkService;
import org.eclipse.kura.system.SystemService;
import org.osgi.framework.Bundle;
import org.osgi.service.component.ComponentContext;
import org.osgi.service.component.ComponentException;
import org.slf4j.Logger;
import org.slf4j.LoggerFactory;

public class SystemServiceImpl implements SystemService {

    private static final Logger s_logger = LoggerFactory.getLogger(SystemServiceImpl.class);

    private static final String CLOUDBEES_SECURITY_SETTINGS_PATH = "/private/eurotech/settings-security.xml";
    private static final String KURA_PATH = "/opt/eclipse/kura";

    private static boolean onCloudbees = false;

    private Properties m_kuraProperties;
    private ComponentContext m_ctx;

    private NetworkService m_networkService;

    // ----------------------------------------------------------------
    //
    // Dependencies
    //
    // ----------------------------------------------------------------
    public void setNetworkService(NetworkService networkService) {
        this.m_networkService = networkService;
    }

    public void unsetNetworkService(NetworkService networkService) {
        this.m_networkService = null;
    }

    // ----------------------------------------------------------------
    //
    // Activation APIs
    //
    // ----------------------------------------------------------------

    @SuppressWarnings({ "rawtypes", "unchecked" })
    protected void activate(ComponentContext componentContext) {
        this.m_ctx = componentContext;

        AccessController.doPrivileged(new PrivilegedAction() {

            @Override
            public Object run() {
                try {
                    // privileged code goes here, for example:
                    onCloudbees = new File(CLOUDBEES_SECURITY_SETTINGS_PATH).exists();
                    return null; // nothing to return
                } catch (Exception e) {
                    System.out.println("Unable to execute privileged in SystemService");
                    return null;
                }
            }
        });

        // load the defaults from the kura.properties files
        Properties kuraDefaults = new Properties();
        boolean updateTriggered = false;
        try {
            // special cases for older versions to fix relative path bug in v2.0.4 and earlier
            if (System.getProperty(KURA_CONFIG) != null
                    && System.getProperty(KURA_CONFIG).trim().equals("file:kura/kura.properties")) {
                System.setProperty(KURA_CONFIG, "file:/opt/eclipse/kura/kura/kura.properties");
                updateTriggered = true;
                s_logger.warn("Overridding invalid kura.properties location");
            }
            if (System.getProperty("dpa.configuration") != null
                    && System.getProperty("dpa.configuration").trim().equals("kura/dpa.properties")) {
                System.setProperty("dpa.configuration", "/opt/eclipse/kura/kura/dpa.properties");
                updateTriggered = true;
                s_logger.warn("Overridding invalid dpa.properties location");
            }
            if (System.getProperty("log4j.configuration") != null
                    && System.getProperty("log4j.configuration").trim().equals("file:kura/log4j.properties")) {
                System.setProperty("log4j.configuration", "file:/opt/eclipse/kura/kura/log4j.properties");
                updateTriggered = true;
                s_logger.warn("Overridding invalid log4j.properties location");
            }

            // load the default kura.properties
            // look for kura.properties as resource in the classpath
            // if not found, look for such file in the kura.home directory
            String kuraHome = System.getProperty(KEY_KURA_HOME_DIR);
            String kuraConfig = System.getProperty(KURA_CONFIG);
            String kuraProperties = IOUtil.readResource(KURA_PROPS_FILE);

            if (kuraProperties != null) {
                kuraDefaults.load(new StringReader(kuraProperties));
                s_logger.info("Loaded Jar Resource kura.properties.");
            } else if (kuraConfig != null) {
                try {
                    URL kuraConfigUrl = new URL(kuraConfig);
                    kuraDefaults.load(kuraConfigUrl.openStream());
                    s_logger.info("Loaded URL kura.properties: " + kuraConfig);
                } catch (Exception e) {
                    s_logger.warn("Could not open kuraConfig URL", e);
                }
            } else if (kuraHome != null) {
                File kuraPropsFile = new File(kuraHome + File.separator + KURA_PROPS_FILE);
                if (kuraPropsFile.exists()) {
                    FileReader fr = new FileReader(kuraPropsFile);
                    kuraDefaults.load(fr);
                    fr.close();
                    s_logger.info("Loaded File kura.properties: " + kuraPropsFile);
                } else {
                    s_logger.warn("File does not exist: " + kuraPropsFile);
                }

            } else {
                s_logger.error("Could not located kura.properties with kura.home "); // +kuraHome
            }

            // load custom kura properties
            // look for kura_custom.properties as resource in the classpath
            // if not found, look for such file in the kura.home directory
            Properties kuraCustomProps = new Properties();
            String kuraCustomConfig = System.getProperty(KURA_CUSTOM_CONFIG);
            String kuraCustomProperties = IOUtil.readResource(KURA_CUSTOM_PROPS_FILE);

            if (kuraCustomProperties != null) {
                kuraCustomProps.load(new StringReader(kuraCustomProperties));
                s_logger.info("Loaded Jar Resource: " + KURA_CUSTOM_PROPS_FILE);
            } else if (kuraCustomConfig != null) {
                try {
                    URL kuraConfigUrl = new URL(kuraCustomConfig);
                    kuraCustomProps.load(kuraConfigUrl.openStream());
                    s_logger.info("Loaded URL kura_custom.properties: " + kuraCustomConfig);
                } catch (Exception e) {
                    s_logger.warn("Could not open kuraCustomConfig URL: " + e);
                }
            } else if (kuraHome != null) {
                File kuraCustomPropsFile = new File(kuraHome + File.separator + KURA_CUSTOM_PROPS_FILE);
                if (kuraCustomPropsFile.exists()) {
                    kuraCustomProps.load(new FileReader(kuraCustomPropsFile));
                    s_logger.info("Loaded File " + KURA_CUSTOM_PROPS_FILE + ": " + kuraCustomPropsFile);
                } else {
                    s_logger.warn("File does not exist: " + kuraCustomPropsFile);
                }
            } else {
                s_logger.info("Did not locate a kura_custom.properties file in " + kuraHome);
            }

            // Override defaults with values from kura_custom.properties
            kuraDefaults.putAll(kuraCustomProps);

            // more path overrides based on earlier Kura problem with relative paths
            if (kuraDefaults.getProperty(KEY_KURA_HOME_DIR) != null
                    && kuraDefaults.getProperty(KEY_KURA_HOME_DIR).trim().equals("kura")) {
                kuraDefaults.setProperty(KEY_KURA_HOME_DIR, "/opt/eclipse/kura/kura");
                updateTriggered = true;
                s_logger.warn("Overridding invalid kura.home location");
            }
            if (kuraDefaults.getProperty(KEY_KURA_PLUGINS_DIR) != null
                    && kuraDefaults.getProperty(KEY_KURA_PLUGINS_DIR).trim().equals("kura/plugins")) {
                kuraDefaults.setProperty(KEY_KURA_PLUGINS_DIR, "/opt/eclipse/kura/kura/plugins");
                updateTriggered = true;
                s_logger.warn("Overridding invalid kura.plugins location");
            }
            if (kuraDefaults.getProperty("kura.packages") != null
                    && kuraDefaults.getProperty("kura.packages").trim().equals("kura/packages")) {
                kuraDefaults.setProperty("kura.packages", "/opt/eclipse/kura/kura/packages");
                updateTriggered = true;
                s_logger.warn("Overridding invalid kura.packages location");
            }

            if (updateTriggered) {
                File directory;       // Desired current working directory

                directory = new File(KURA_PATH).getAbsoluteFile();
                if (directory.exists() || directory.mkdirs()) {
                    String oldDir = System.getProperty("user.dir");
                    if (System.setProperty("user.dir", directory.getAbsolutePath()) != null) {
                        s_logger.warn("Changed working directory to /opt/eclipse/kura from " + oldDir);
                    }
                }

                /*
                 * // we were updated so we need to reload the DeploymentAdmin so it reads in the correct values
                 * s_logger.info("kura.home = " + kuraDefaults.getProperty(KEY_KURA_HOME_DIR));
                 * s_logger.info("kura.plugins = " + kuraDefaults.getProperty(KEY_KURA_PLUGINS_DIR));
                 * s_logger.info("kura.packages = " + kuraDefaults.getProperty("kura.packages"));
                 * 
                 * //write out Kura defaults back to kuraPropsFile
                 * FileOutputStream fos = new FileOutputStream(kuraHome+File.separator+KURA_PROPS_FILE);
                 * kuraDefaults.store(fos, null);
                 * fos.flush();
                 * fos.getFD().sync();
                 * fos.close();
                 * 
                 * s_logger.warn("Restarting DeploymentAgent to reload kura.properties");
                 * String bundleName = "org.eclipse.kura.deployment.agent";
                 * 
                 * Bundle[] bundles = m_ctx.getBundleContext().getBundles();
                 * Long id = null;
                 * try {
                 * if(bundles != null && bundles.length > 0) {
                 * for(Bundle bundle : bundles) {
                 * if(bundle.getSymbolicName().equals(bundleName)) {
                 * id = bundle.getBundleId();
                 * break;
                 * }
                 * }
                 * }
                 * } catch (NumberFormatException e){
                 * throw new ComponentException(
                 * "Error restarting org.eclipse.kura.deployment.agent.DeploymentAgentService to update Kura", e);
                 * }
                 * 
                 * if (id != null) {
                 * Bundle bundle = m_ctx.getBundleContext().getBundle(id);
                 * if (bundle == null) {
                 * s_logger.error("Bundle ID {} not found", id);
                 * throw new ComponentException(
                 * "Error restarting org.eclipse.kura.deployment.agent.DeploymentAgentService to update Kura");
                 * } else {
                 * try {
                 * bundle.stop();
                 * bundle.start();
                 * } catch (BundleException e) {
                 * s_logger.error("Failed to restart bundle ", e);
                 * }
                 * }
                 * }
                 */
            }

            // build the m_kuraProperties instance with the defaults
            this.m_kuraProperties = new Properties(kuraDefaults);

            // take care of the CloudBees environment
            // that is run in the continuous integration.
            if (onCloudbees) {
                this.m_kuraProperties.put(KEY_OS_NAME, OS_CLOUDBEES);
            }

            // Put the Net Admin and Web interface availability property so that is available through a get.
            Boolean hasNetAdmin = Boolean.valueOf(this.m_kuraProperties.getProperty(KEY_KURA_HAVE_NET_ADMIN, "true"));
            this.m_kuraProperties.put(KEY_KURA_HAVE_NET_ADMIN, hasNetAdmin);
            s_logger.info("Kura has net admin? " + hasNetAdmin);
            String hasWebInterface = this.m_kuraProperties.getProperty(KEY_KURA_HAVE_WEB_INTER, "true");
            this.m_kuraProperties.put(KEY_KURA_HAVE_WEB_INTER, hasWebInterface);
            s_logger.info("Kura has web interface? " + hasWebInterface);
            String kuraVersion = this.m_kuraProperties.getProperty(KEY_KURA_VERSION, "version-unknown");
            this.m_kuraProperties.put(KEY_KURA_VERSION, kuraVersion);
            s_logger.info("Kura version? " + kuraVersion);

            // load the System properties for what it makes sense
            // Properties systemProperties = System.getProperties();
            // m_kuraProperties.putAll(systemProperties);

            if (System.getProperty(KEY_KURA_NAME) != null) {
                this.m_kuraProperties.put(KEY_KURA_NAME, System.getProperty(KEY_KURA_NAME));
            }
            if (System.getProperty(KEY_KURA_VERSION) != null) {
                this.m_kuraProperties.put(KEY_KURA_VERSION, System.getProperty(KEY_KURA_VERSION));
            }
            if (System.getProperty(KEY_DEVICE_NAME) != null) {
                this.m_kuraProperties.put(KEY_DEVICE_NAME, System.getProperty(KEY_DEVICE_NAME));
            }
            if (System.getProperty(KEY_PLATFORM) != null) {
                this.m_kuraProperties.put(KEY_PLATFORM, System.getProperty(KEY_PLATFORM));
            }
            if (System.getProperty(KEY_MODEL_ID) != null) {
                this.m_kuraProperties.put(KEY_MODEL_ID, System.getProperty(KEY_MODEL_ID));
            }
            if (System.getProperty(KEY_MODEL_NAME) != null) {
                this.m_kuraProperties.put(KEY_MODEL_NAME, System.getProperty(KEY_MODEL_NAME));
            }
            if (System.getProperty(KEY_PART_NUMBER) != null) {
                this.m_kuraProperties.put(KEY_PART_NUMBER, System.getProperty(KEY_PART_NUMBER));
            }
            if (System.getProperty(KEY_SERIAL_NUM) != null) {
                this.m_kuraProperties.put(KEY_SERIAL_NUM, System.getProperty(KEY_SERIAL_NUM));
            }
            if (System.getProperty(KEY_BIOS_VERSION) != null) {
                this.m_kuraProperties.put(KEY_BIOS_VERSION, System.getProperty(KEY_BIOS_VERSION));
            }
            if (System.getProperty(KEY_FIRMWARE_VERSION) != null) {
                this.m_kuraProperties.put(KEY_FIRMWARE_VERSION, System.getProperty(KEY_FIRMWARE_VERSION));
            }
            if (System.getProperty(KEY_PRIMARY_NET_IFACE) != null) {
                this.m_kuraProperties.put(KEY_PRIMARY_NET_IFACE, System.getProperty(KEY_PRIMARY_NET_IFACE));
            }
            if (System.getProperty(KEY_KURA_HOME_DIR) != null) {
                this.m_kuraProperties.put(KEY_KURA_HOME_DIR, System.getProperty(KEY_KURA_HOME_DIR));
            }
            if (System.getProperty(KEY_KURA_PLUGINS_DIR) != null) {
                this.m_kuraProperties.put(KEY_KURA_PLUGINS_DIR, System.getProperty(KEY_KURA_PLUGINS_DIR));
            }
            if (System.getProperty(KEY_KURA_DATA_DIR) != null) {
                this.m_kuraProperties.put(KEY_KURA_DATA_DIR, System.getProperty(KEY_KURA_DATA_DIR));
            }
            if (System.getProperty(KEY_KURA_TMP_DIR) != null) {
                this.m_kuraProperties.put(KEY_KURA_TMP_DIR, System.getProperty(KEY_KURA_TMP_DIR));
            }
            if (System.getProperty(KEY_KURA_SNAPSHOTS_DIR) != null) {
                this.m_kuraProperties.put(KEY_KURA_SNAPSHOTS_DIR, System.getProperty(KEY_KURA_SNAPSHOTS_DIR));
            }
            if (System.getProperty(KEY_KURA_SNAPSHOTS_COUNT) != null) {
                this.m_kuraProperties.put(KEY_KURA_SNAPSHOTS_COUNT, System.getProperty(KEY_KURA_SNAPSHOTS_COUNT));
            }
            if (System.getProperty(KEY_KURA_HAVE_NET_ADMIN) != null) {
                this.m_kuraProperties.put(KEY_KURA_HAVE_NET_ADMIN, System.getProperty(KEY_KURA_HAVE_NET_ADMIN));
            }
            if (System.getProperty(KEY_KURA_HAVE_WEB_INTER) != null) {
                this.m_kuraProperties.put(KEY_KURA_HAVE_WEB_INTER, System.getProperty(KEY_KURA_HAVE_WEB_INTER));
            }
            if (System.getProperty(KEY_KURA_STYLE_DIR) != null) {
                this.m_kuraProperties.put(KEY_KURA_STYLE_DIR, System.getProperty(KEY_KURA_STYLE_DIR));
            }
            if (System.getProperty(KEY_KURA_WIFI_TOP_CHANNEL) != null) {
                this.m_kuraProperties.put(KEY_KURA_WIFI_TOP_CHANNEL, System.getProperty(KEY_KURA_WIFI_TOP_CHANNEL));
            }
            if (System.getProperty(KEY_KURA_KEY_STORE_PWD) != null) {
                this.m_kuraProperties.put(KEY_KURA_KEY_STORE_PWD, System.getProperty(KEY_KURA_KEY_STORE_PWD));
            }
            if (System.getProperty(KEY_KURA_TRUST_STORE_PWD) != null) {
                this.m_kuraProperties.put(KEY_KURA_TRUST_STORE_PWD, System.getProperty(KEY_KURA_TRUST_STORE_PWD));
            }
            if (System.getProperty(KEY_FILE_COMMAND_ZIP_MAX_SIZE) != null) {
                this.m_kuraProperties.put(KEY_FILE_COMMAND_ZIP_MAX_SIZE,
                        System.getProperty(KEY_FILE_COMMAND_ZIP_MAX_SIZE));
            }
            if (System.getProperty(KEY_FILE_COMMAND_ZIP_MAX_NUMBER) != null) {
                this.m_kuraProperties.put(KEY_FILE_COMMAND_ZIP_MAX_NUMBER,
                        System.getProperty(KEY_FILE_COMMAND_ZIP_MAX_NUMBER));
            }
            if (System.getProperty(KEY_OS_ARCH) != null) {
                this.m_kuraProperties.put(KEY_OS_ARCH, System.getProperty(KEY_OS_ARCH));
            }
            if (System.getProperty(KEY_OS_NAME) != null) {
                this.m_kuraProperties.put(KEY_OS_NAME, System.getProperty(KEY_OS_NAME));
            }
            if (System.getProperty(KEY_OS_VER) != null) {
                this.m_kuraProperties.put(KEY_OS_VER, getOsVersion()); // System.getProperty(KEY_OS_VER)
            }
            if (System.getProperty(KEY_OS_DISTRO) != null) {
                this.m_kuraProperties.put(KEY_OS_DISTRO, System.getProperty(KEY_OS_DISTRO));
            }
            if (System.getProperty(KEY_OS_DISTRO_VER) != null) {
                this.m_kuraProperties.put(KEY_OS_DISTRO_VER, System.getProperty(KEY_OS_DISTRO_VER));
            }
            if (System.getProperty(KEY_JAVA_VERSION) != null) {
                this.m_kuraProperties.put(KEY_JAVA_VERSION, System.getProperty(KEY_JAVA_VERSION));
            }
            if (System.getProperty(KEY_JAVA_VENDOR) != null) {
                this.m_kuraProperties.put(KEY_JAVA_VENDOR, System.getProperty(KEY_JAVA_VENDOR));
            }
            if (System.getProperty(KEY_JAVA_VM_NAME) != null) {
                this.m_kuraProperties.put(KEY_JAVA_VM_NAME, System.getProperty(KEY_JAVA_VM_NAME));
            }
            if (System.getProperty(KEY_JAVA_VM_VERSION) != null) {
                this.m_kuraProperties.put(KEY_JAVA_VM_VERSION, System.getProperty(KEY_JAVA_VM_VERSION));
            }
            if (System.getProperty(KEY_JAVA_VM_INFO) != null) {
                this.m_kuraProperties.put(KEY_JAVA_VM_INFO, System.getProperty(KEY_JAVA_VM_INFO));
            }
            if (System.getProperty(KEY_OSGI_FW_NAME) != null) {
                this.m_kuraProperties.put(KEY_OSGI_FW_NAME, System.getProperty(KEY_OSGI_FW_NAME));
            }
            if (System.getProperty(KEY_OSGI_FW_VERSION) != null) {
                this.m_kuraProperties.put(KEY_OSGI_FW_VERSION, System.getProperty(KEY_OSGI_FW_VERSION));
            }
            if (System.getProperty(KEY_JAVA_HOME) != null) {
                this.m_kuraProperties.put(KEY_JAVA_HOME, System.getProperty(KEY_JAVA_HOME));
            }
            if (System.getProperty(KEY_FILE_SEP) != null) {
                this.m_kuraProperties.put(KEY_FILE_SEP, System.getProperty(KEY_FILE_SEP));
            }
            if (System.getProperty(CONFIG_CONSOLE_DEVICE_MANAGE_SERVICE_IGNORE) != null) {
                this.m_kuraProperties.put(CONFIG_CONSOLE_DEVICE_MANAGE_SERVICE_IGNORE,
                        System.getProperty(CONFIG_CONSOLE_DEVICE_MANAGE_SERVICE_IGNORE));
            }
            if (System.getProperty(DB_URL_PROPNAME) != null) {
                this.m_kuraProperties.put(DB_URL_PROPNAME, System.getProperty(DB_URL_PROPNAME));
            }
            if (System.getProperty(DB_CACHE_ROWS_PROPNAME) != null) {
                this.m_kuraProperties.put(DB_CACHE_ROWS_PROPNAME, System.getProperty(DB_CACHE_ROWS_PROPNAME));
            }
            if (System.getProperty(DB_LOB_FILE_PROPNAME) != null) {
                this.m_kuraProperties.put(DB_LOB_FILE_PROPNAME, System.getProperty(DB_LOB_FILE_PROPNAME));
            }
            if (System.getProperty(DB_DEFRAG_LIMIT_PROPNAME) != null) {
                this.m_kuraProperties.put(DB_DEFRAG_LIMIT_PROPNAME, System.getProperty(DB_DEFRAG_LIMIT_PROPNAME));
            }
            if (System.getProperty(DB_LOG_DATA_PROPNAME) != null) {
                this.m_kuraProperties.put(DB_LOG_DATA_PROPNAME, System.getProperty(DB_LOG_DATA_PROPNAME));
            }
            if (System.getProperty(DB_LOG_SIZE_PROPNAME) != null) {
                this.m_kuraProperties.put(DB_LOG_SIZE_PROPNAME, System.getProperty(DB_LOG_SIZE_PROPNAME));
            }
            if (System.getProperty(DB_NIO_PROPNAME) != null) {
                this.m_kuraProperties.put(DB_NIO_PROPNAME, System.getProperty(DB_NIO_PROPNAME));
            }
            if (System.getProperty(DB_WRITE_DELAY_MILLIES_PROPNAME) != null) {
                this.m_kuraProperties.put(DB_WRITE_DELAY_MILLIES_PROPNAME,
                        System.getProperty(DB_WRITE_DELAY_MILLIES_PROPNAME));
            }

            if (getKuraHome() == null) {
                s_logger.error("Did not initialize kura.home");
            } else {
                s_logger.info("Kura home directory is " + getKuraHome());
                createDirIfNotExists(getKuraHome());
            }
            if (getKuraSnapshotsDirectory() == null) {
                s_logger.error("Did not initialize kura.snapshots");
            } else {
                s_logger.info("Kura snapshots directory is " + getKuraSnapshotsDirectory());
                createDirIfNotExists(getKuraSnapshotsDirectory());
            }
            if (getKuraTemporaryConfigDirectory() == null) {
                s_logger.error("Did not initialize kura.tmp");
            } else {
                s_logger.info("Kura tmp directory is " + getKuraTemporaryConfigDirectory());
                createDirIfNotExists(getKuraTemporaryConfigDirectory());
            }

            s_logger.info(new StringBuffer().append("Kura version ").append(getKuraVersion()).append(" is starting")
                    .toString());
        } catch (IOException e) {
            throw new ComponentException("Error loading default properties", e);
        }
    }

    protected void deactivate(ComponentContext componentContext) {
        this.m_ctx = null;
        this.m_kuraProperties = null;
    }

    public void updated(Map<String, Object> properties) {
        // nothing to do
        // all properties of the System service are read-only
    }

    // ----------------------------------------------------------------
    //
    // Service APIs
    //
    // ----------------------------------------------------------------

    /**
     * Returns all KuraProperties for this system. The returned instances is
     * initialized by loading the kura.properties file. Properties defined at
     * the System level - for example using the java -D command line flag -
     * are used to overwrite the values loaded from the kura.properties file
     * in a hierarchical configuration fashion.
     */
    @Override
    public Properties getProperties() {
        return this.m_kuraProperties;
    }

    @Override
    public String getPrimaryMacAddress() {
        String primaryNetworkInterfaceName = getPrimaryNetworkInterfaceName();
        String macAddress = null;
        InetAddress ip;

        if (OS_MAC_OSX.equals(getOsName())) {
            SafeProcess proc = null;
            try {
                s_logger.info("executing: ifconfig and looking for " + primaryNetworkInterfaceName);
                proc = ProcessUtil.exec("ifconfig");
                BufferedReader br = null;
                try {
                    proc.waitFor();
                    br = new BufferedReader(new InputStreamReader(proc.getInputStream()));
                    String line = null;
                    while ((line = br.readLine()) != null) {
                        if (line.startsWith(primaryNetworkInterfaceName)) {
                            // get the next line and save the MAC
                            line = br.readLine();
                            if (line == null) {
                                throw new IOException("Null imput!");
                            }
                            if (!line.trim().startsWith("ether")) {
                                line = br.readLine();
                            }
                            String[] splitLine = line.split(" ");
                            if (splitLine.length > 0) {
                                return splitLine[1].toUpperCase();
                            }
                        }
                    }
                } catch (InterruptedException e) {
                    s_logger.error("Exception while executing ifconfig!", e);
                } finally {
                    if (br != null) {
                        try {
                            br.close();
                        } catch (IOException ex) {
                            s_logger.error("I/O Exception while closing BufferedReader!");
                        }
                    }
                }
            } catch (Exception e) {
                s_logger.error("Failed to get network interfaces", e);
            } finally {
                if (proc != null) {
                    ProcessUtil.destroy(proc);
                }
            }
        } else if (getOsName().contains("Windows")) {
            try {
                s_logger.info("executing: InetAddress.getLocalHost " + primaryNetworkInterfaceName);
                ip = InetAddress.getLocalHost();
                Enumeration<NetworkInterface> networks = NetworkInterface.getNetworkInterfaces();
                while (networks.hasMoreElements()) {
                    NetworkInterface network = networks.nextElement();
                    if ("eth0".equals(network.getName())) {
                        ip = network.getInetAddresses().nextElement();
                        break;
                    }
                }
                NetworkInterface network = NetworkInterface.getByInetAddress(ip);
                byte[] mac = network.getHardwareAddress();
                macAddress = NetUtil.hardwareAddressToString(mac);
                s_logger.info("macAddress " + macAddress);
            } catch (UnknownHostException e) {
                s_logger.error(e.getLocalizedMessage());
            } catch (SocketException e) {
                s_logger.error(e.getLocalizedMessage());
            }
        } else {
            try {
                List<NetInterface<? extends NetInterfaceAddress>> interfaces = this.m_networkService
                        .getNetworkInterfaces();
                if (interfaces != null) {
                    for (NetInterface<? extends NetInterfaceAddress> iface : interfaces) {
                        if (iface.getName() != null && getPrimaryNetworkInterfaceName().equals(iface.getName())) {
                            macAddress = NetUtil.hardwareAddressToString(iface.getHardwareAddress());
                            break;
                        }
                    }
                }
            } catch (KuraException e) {
                s_logger.error("Failed to get network interfaces", e);
            }
        }

        return macAddress;
    }

    @Override
    public String getPrimaryNetworkInterfaceName() {
        if (this.m_kuraProperties.getProperty(KEY_PRIMARY_NET_IFACE) != null) {
            return this.m_kuraProperties.getProperty(KEY_PRIMARY_NET_IFACE);
        } else {
            if (OS_MAC_OSX.equals(getOsName())) {
                return "en0";
            } else if (OS_LINUX.equals(getOsName())) {
                return "eth0";
            } else if (getOsName().contains("Windows")) {
                return "windows";
            } else {
                s_logger.error("Unsupported platform");
                return null;
            }
        }
    }

    @Override
    public String getPlatform() {
        return this.m_kuraProperties.getProperty(KEY_PLATFORM);
    }

    @Override
    public String getOsArch() {
        String override = this.m_kuraProperties.getProperty(KEY_OS_ARCH);
        if (override != null) {
            return override;
        }

        return System.getProperty(KEY_OS_ARCH);
    }

    @Override
    public String getOsName() {
        String override = this.m_kuraProperties.getProperty(KEY_OS_NAME);
        if (override != null) {
            return override;
        }

        return System.getProperty(KEY_OS_NAME);
    }

    @Override
    public String getOsVersion() {
        String override = this.m_kuraProperties.getProperty(KEY_OS_VER);
        if (override != null) {
            return override;
        }

        StringBuilder sbOsVersion = new StringBuilder();
        sbOsVersion.append(System.getProperty(KEY_OS_VER));
        if (OS_LINUX.equals(getOsName())) {
            BufferedReader in = null;
            File linuxKernelVersion = null;
            FileReader fr = null;
            try {
                linuxKernelVersion = new File("/proc/sys/kernel/version");
                if (linuxKernelVersion.exists()) {
                    StringBuilder kernelVersionData = new StringBuilder();
                    fr = new FileReader(linuxKernelVersion);
                    in = new BufferedReader(fr);
                    String tempLine = null;
                    while ((tempLine = in.readLine()) != null) {
                        kernelVersionData.append(" ");
                        kernelVersionData.append(tempLine);
                    }
                    sbOsVersion.append(kernelVersionData.toString());
                }
            } catch (FileNotFoundException e) {
            } catch (IOException e) {
            } finally {
                try {
                    if (fr != null) {
                        fr.close();
                    }
                    if (in != null) {
                        in.close();
                    }
                } catch (IOException e) {
                    s_logger.error("Exception while closing resources!", e);
                }
            }
        }

        return sbOsVersion.toString();
    }

    @Override
    public String getOsDistro() {
        return this.m_kuraProperties.getProperty(KEY_OS_DISTRO);
    }

    @Override
    public String getOsDistroVersion() {
        return this.m_kuraProperties.getProperty(KEY_OS_DISTRO_VER);
    }

    @Override
    public String getJavaVendor() {
        String override = this.m_kuraProperties.getProperty(KEY_JAVA_VENDOR);
        if (override != null) {
            return override;
        }

        return System.getProperty(KEY_JAVA_VENDOR);
    }

    @Override
    public String getJavaVersion() {
        String override = this.m_kuraProperties.getProperty(KEY_JAVA_VERSION);
        if (override != null) {
            return override;
        }

        return System.getProperty(KEY_JAVA_VERSION);
    }

    @Override
    public String getJavaVmName() {
        String override = this.m_kuraProperties.getProperty(KEY_JAVA_VM_NAME);
        if (override != null) {
            return override;
        }

        return System.getProperty(KEY_JAVA_VM_NAME);
    }

    @Override
    public String getJavaVmVersion() {
        String override = this.m_kuraProperties.getProperty(KEY_JAVA_VM_VERSION);
        if (override != null) {
            return override;
        }

        return System.getProperty(KEY_JAVA_VM_VERSION);
    }

    @Override
    public String getJavaVmInfo() {
        String override = this.m_kuraProperties.getProperty(KEY_JAVA_VM_INFO);
        if (override != null) {
            return override;
        }

        return System.getProperty(KEY_JAVA_VM_INFO);
    }

    @Override
    public String getOsgiFwName() {
        String override = this.m_kuraProperties.getProperty(KEY_OSGI_FW_NAME);
        if (override != null) {
            return override;
        }

        return System.getProperty(KEY_OSGI_FW_NAME);
    }

    @Override
    public String getOsgiFwVersion() {
        String override = this.m_kuraProperties.getProperty(KEY_OSGI_FW_VERSION);
        if (override != null) {
            return override;
        }

        return System.getProperty(KEY_OSGI_FW_VERSION);
    }

    @Override
    public int getNumberOfProcessors() {
        try {
            return Runtime.getRuntime().availableProcessors();
        } catch (Throwable t) {
            // NoSuchMethodError on pre-1.4 runtimes
        }
        return -1;
    }

    @Override
    public long getTotalMemory() {
        return Runtime.getRuntime().totalMemory() / 1024;
    }

    @Override
    public long getFreeMemory() {
        return Runtime.getRuntime().freeMemory() / 1024;
    }

    @Override
    public String getFileSeparator() {
        String override = this.m_kuraProperties.getProperty(KEY_FILE_SEP);
        if (override != null) {
            return override;
        }

        return System.getProperty(KEY_FILE_SEP);
    }

    @Override
    public String getJavaHome() {
        String override = this.m_kuraProperties.getProperty(KEY_JAVA_HOME);
        if (override != null) {
            return override;
        }

        return System.getProperty(KEY_JAVA_HOME);
    }

    public String getKuraName() {
        return this.m_kuraProperties.getProperty(KEY_KURA_NAME);
    }

    @Override
    public String getKuraVersion() {
        return this.m_kuraProperties.getProperty(KEY_KURA_VERSION);
    }

    @Override
    public String getKuraHome() {
        return this.m_kuraProperties.getProperty(KEY_KURA_HOME_DIR);
    }

    public String getKuraPluginsDirectory() {
        return this.m_kuraProperties.getProperty(KEY_KURA_PLUGINS_DIR);
    }

    @Override
    public String getKuraDataDirectory() {
        return this.m_kuraProperties.getProperty(KEY_KURA_DATA_DIR);
    }

    @Override
    public String getKuraTemporaryConfigDirectory() {
        return this.m_kuraProperties.getProperty(KEY_KURA_TMP_DIR);
    }

    @Override
    public String getKuraSnapshotsDirectory() {
        return this.m_kuraProperties.getProperty(KEY_KURA_SNAPSHOTS_DIR);
    }

    @Override
    public int getKuraSnapshotsCount() {
        int iMaxCount = 10;
        String maxCount = this.m_kuraProperties.getProperty(KEY_KURA_SNAPSHOTS_COUNT);
        if (maxCount != null && maxCount.trim().length() > 0) {
            try {
                iMaxCount = Integer.parseInt(maxCount);
            } catch (NumberFormatException nfe) {
                s_logger.error("Error - Invalid kura.snapshots.count setting. Using default.", nfe);
            }
        }
        return iMaxCount;
    }

    @Override
    public int getKuraWifiTopChannel() {
        String topWifiChannel = this.m_kuraProperties.getProperty(KEY_KURA_WIFI_TOP_CHANNEL);
        if (topWifiChannel != null && topWifiChannel.trim().length() > 0) {
            return Integer.parseInt(topWifiChannel);
        }

        s_logger.warn("The last wifi channel is not defined for this system - setting to lowest common value of 11");
        return 11;
    }

    @Override
    public String getKuraStyleDirectory() {
        return this.m_kuraProperties.getProperty(KEY_KURA_STYLE_DIR);
    }

    @Override
    public String getKuraWebEnabled() {
        return this.m_kuraProperties.getProperty(KEY_KURA_HAVE_WEB_INTER);
    }

    @Override
    public int getFileCommandZipMaxUploadSize() {
        String commandMaxUpload = this.m_kuraProperties.getProperty(KEY_FILE_COMMAND_ZIP_MAX_SIZE);
        if (commandMaxUpload != null && commandMaxUpload.trim().length() > 0) {
            return Integer.parseInt(commandMaxUpload);
        }
        s_logger.warn("Maximum command line upload size not available. Set default to 100 MB");
        return 100;
    }

    @Override
    public int getFileCommandZipMaxUploadNumber() {
        String commandMaxFilesUpload = this.m_kuraProperties.getProperty(KEY_FILE_COMMAND_ZIP_MAX_NUMBER);
        if (commandMaxFilesUpload != null && commandMaxFilesUpload.trim().length() > 0) {
            return Integer.parseInt(commandMaxFilesUpload);
        }
        s_logger.warn(
                "Missing the parameter that specifies the maximum number of files uploadable using the command servlet. Set default to 1024 files");
        return 1024;
    }

    @Override
    public String getBiosVersion() {
        String override = this.m_kuraProperties.getProperty(KEY_BIOS_VERSION);
        if (override != null) {
            return override;
        }

        String biosVersion = UNSUPPORTED;

        if (OS_LINUX.equals(getOsName())) {
            if ("2.6.34.9-WR4.2.0.0_standard".equals(getOsVersion())
                    || "2.6.34.12-WR4.3.0.0_standard".equals(getOsVersion())) {
                biosVersion = runSystemInfoCommand("eth_vers_bios");
            } else {
                String biosTmp = runSystemInfoCommand("dmidecode -s bios-version");
                if (biosTmp.length() > 0 && !biosTmp.contains("Permission denied")) {
                    biosVersion = biosTmp;
                }
            }
        } else if (OS_MAC_OSX.equals(getOsName())) {
            String[] cmds = { "/bin/sh", "-c", "system_profiler SPHardwareDataType | grep 'Boot ROM'" };
            String biosTmp = runSystemInfoCommand(cmds);
            if (biosTmp.contains(": ")) {
                biosVersion = biosTmp.split(":\\s+")[1];
            }
        }

        return biosVersion;
    }

    @Override
    public String getDeviceName() {
        String override = this.m_kuraProperties.getProperty(KEY_DEVICE_NAME);
        if (override != null) {
            return override;
        }

        String deviceName = UNKNOWN;
        if (OS_MAC_OSX.equals(getOsName())) {
            String displayTmp = runSystemInfoCommand("scutil --get ComputerName");
            if (displayTmp.length() > 0) {
                deviceName = displayTmp;
            }
        } else if (OS_LINUX.equals(getOsName()) || OS_CLOUDBEES.equals(getOsName())) {
            String displayTmp = runSystemInfoCommand("hostname");
            if (displayTmp.length() > 0) {
                deviceName = displayTmp;
            }
        }
        return deviceName;
    }

    @Override
    public String getFirmwareVersion() {
        String override = this.m_kuraProperties.getProperty(KEY_FIRMWARE_VERSION);
        if (override != null) {
            return override;
        }

        String fwVersion = UNSUPPORTED;

        if (OS_LINUX.equals(getOsName()) && getOsVersion() != null) {
            if (getOsVersion().startsWith("2.6.34.9-WR4.2.0.0_standard")
                    || getOsVersion().startsWith("2.6.34.12-WR4.3.0.0_standard")) {
                fwVersion = runSystemInfoCommand("eth_vers_cpld") + " " + runSystemInfoCommand("eth_vers_uctl");
            } else if (getOsVersion().startsWith("3.0.35-12.09.01+yocto")) {
                fwVersion = runSystemInfoCommand("eth_vers_avr");
            }
        }
        return fwVersion;
    }

    @Override
    public String getModelId() {
        String override = this.m_kuraProperties.getProperty(KEY_MODEL_ID);
        if (override != null) {
            return override;
        }

        String modelId = UNKNOWN;

        if (OS_MAC_OSX.equals(getOsName())) {
            String modelTmp = runSystemInfoCommand("sysctl -b hw.model");
            if (modelTmp.length() > 0) {
                modelId = modelTmp;
            }
        } else if (OS_LINUX.equals(getOsName())) {
            String modelTmp = runSystemInfoCommand("dmidecode -t system");
            if (modelTmp.contains("Version: ")) {
                modelId = modelTmp.split("Version:\\s+")[1].split("\n")[0];
            }
        }

        return modelId;
    }

    @Override
    public String getModelName() {
        String override = this.m_kuraProperties.getProperty(KEY_MODEL_NAME);
        if (override != null) {
            return override;
        }

        String modelName = UNKNOWN;

        if (OS_MAC_OSX.equals(getOsName())) {
            String[] cmds = { "/bin/sh", "-c", "system_profiler SPHardwareDataType | grep 'Model Name'" };
            String modelTmp = runSystemInfoCommand(cmds);
            if (modelTmp.contains(": ")) {
                modelName = modelTmp.split(":\\s+")[1];
            }
        } else if (OS_LINUX.equals(getOsName())) {
            String modelTmp = runSystemInfoCommand("dmidecode -t system");
            if (modelTmp.contains("Product Name: ")) {
                modelName = modelTmp.split("Product Name:\\s+")[1].split("\n")[0];
            }
        }

        return modelName;
    }

    @Override
    public String getPartNumber() {
        String override = this.m_kuraProperties.getProperty(KEY_PART_NUMBER);
        if (override != null) {
            return override;
        }

        String partNumber = UNSUPPORTED;

        if (OS_LINUX.equals(getOsName())) {
            if ("2.6.34.9-WR4.2.0.0_standard".equals(getOsVersion())
                    || "2.6.34.12-WR4.3.0.0_standard".equals(getOsVersion())) {
                partNumber = runSystemInfoCommand("eth_partno_bsp") + " " + runSystemInfoCommand("eth_partno_epr");
            }
        }

        return partNumber;
    }

    @Override
    public String getSerialNumber() {
        String override = this.m_kuraProperties.getProperty(KEY_SERIAL_NUM);
        if (override != null) {
            return override;
        }

        String serialNum = UNKNOWN;

        if (OS_MAC_OSX.equals(getOsName())) {
            String[] cmds = { "/bin/sh", "-c", "system_profiler SPHardwareDataType | grep 'Serial Number'" };
            String serialTmp = runSystemInfoCommand(cmds);
            if (serialTmp.contains(": ")) {
                serialNum = serialTmp.split(":\\s+")[1];
            }
        } else if (OS_LINUX.equals(getOsName())) {
            String serialTmp = runSystemInfoCommand("dmidecode -t system");
            if (serialTmp.contains("Serial Number: ")) {
                serialNum = serialTmp.split("Serial Number:\\s+")[1].split("\n")[0];
            }
        }

        return serialNum;
    }

    @Override
    public char[] getJavaKeyStorePassword() throws InvalidKeyException, NoSuchAlgorithmException,
            NoSuchPaddingException, IllegalBlockSizeException, BadPaddingException, IOException {
        String keyStorePwd = this.m_kuraProperties.getProperty(KEY_KURA_KEY_STORE_PWD);
        if (keyStorePwd != null) {
            return keyStorePwd.toCharArray();
        }
        return null;
    }

    @Override
    public char[] getJavaTrustStorePassword() throws InvalidKeyException, NoSuchAlgorithmException,
            NoSuchPaddingException, IllegalBlockSizeException, BadPaddingException, IOException {
        String trustStorePwd = this.m_kuraProperties.getProperty(KEY_KURA_TRUST_STORE_PWD);
        if (trustStorePwd != null) {
            return trustStorePwd.toCharArray();
        }
        return null;
    }

    @Override
    public Bundle[] getBundles() {
        if (this.m_ctx == null) {
            return null;
        }
        return this.m_ctx.getBundleContext().getBundles();
    }

    @Override
    public List<String> getDeviceManagementServiceIgnore() {
        String servicesToIgnore = this.m_kuraProperties.getProperty(CONFIG_CONSOLE_DEVICE_MANAGE_SERVICE_IGNORE);
        if (servicesToIgnore != null && !servicesToIgnore.trim().isEmpty()) {
            String[] servicesArray = servicesToIgnore.split(",");
            if (servicesArray != null && servicesArray.length > 0) {
<<<<<<< HEAD
                List<String> services = new ArrayList<>();
=======
                List<String> services = new ArrayList<String>();
>>>>>>> db0c56a8
                for (String service : servicesArray) {
                    services.add(service);
                }
                return services;
            }
        }

        return null;
    }

    // ----------------------------------------------------------------
    //
    // Private Methods
    //
    // ----------------------------------------------------------------

    private String runSystemInfoCommand(String command) {
        return runSystemInfoCommand(command.split("\\s+"));
    }

    private static String runSystemInfoCommand(String[] commands) {
        StringBuffer response = new StringBuffer();
        SafeProcess proc = null;
        BufferedReader br = null;
        try {
            proc = ProcessUtil.exec(commands);
            proc.waitFor();
            br = new BufferedReader(new InputStreamReader(proc.getInputStream()));
            String line = null;
            String newLine = "";
            while ((line = br.readLine()) != null) {
                response.append(newLine);
                response.append(line);
                newLine = "\n";
            }
        } catch (Exception e) {
            StringBuilder command = new StringBuilder();
            String delim = "";
            for (String command2 : commands) {
                command.append(delim);
                command.append(command2);
                delim = " ";
            }
            s_logger.error("failed to run commands " + command.toString(), e);
        } finally {
            if (br != null) {
                try {
                    br.close();
                } catch (IOException ex) {
                    s_logger.error("I/O Exception while closing BufferedReader!");
                }
            }
            if (proc != null) {
                ProcessUtil.destroy(proc);
            }
        }
        return response.toString();
    }

    private static void createDirIfNotExists(String fileName) {
        // Make sure the configuration directory exists - create it if not
        File file = new File(fileName);
        if (!file.exists() && !file.mkdirs()) {
            s_logger.error("Failed to create the temporary configuration directory: {}", fileName);
            if (Boolean.getBoolean("org.eclipse.kura.core.dontExitOnFailure")) {
                throw new RuntimeException(
                        String.format("Failed to create the temporary configuration directory: %s", fileName));
            }
            System.exit(-1);
        }
    }
}<|MERGE_RESOLUTION|>--- conflicted
+++ resolved
@@ -1090,11 +1090,7 @@
         if (servicesToIgnore != null && !servicesToIgnore.trim().isEmpty()) {
             String[] servicesArray = servicesToIgnore.split(",");
             if (servicesArray != null && servicesArray.length > 0) {
-<<<<<<< HEAD
-                List<String> services = new ArrayList<>();
-=======
                 List<String> services = new ArrayList<String>();
->>>>>>> db0c56a8
                 for (String service : servicesArray) {
                     services.add(service);
                 }
