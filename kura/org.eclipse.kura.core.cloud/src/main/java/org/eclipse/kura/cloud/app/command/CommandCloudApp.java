/**
 * Copyright (c) 2011, 2014 Eurotech and/or its affiliates
 *
 *  All rights reserved. This program and the accompanying materials
 *  are made available under the terms of the Eclipse Public License v1.0
 *  which accompanies this distribution, and is available at
 *  http://www.eclipse.org/legal/epl-v10.html
 *
 * Contributors:
 *   Eurotech
 */
package org.eclipse.kura.cloud.app.command;

import java.io.File;
import java.io.IOException;
import java.util.HashMap;
import java.util.Iterator;
import java.util.Map;
import org.eclipse.kura.KuraErrorCode;
import org.eclipse.kura.KuraException;
import org.eclipse.kura.cloud.Cloudlet;
import org.eclipse.kura.cloud.CloudletTopic;
import org.eclipse.kura.command.PasswordCommandService;
import org.eclipse.kura.configuration.ConfigurableComponent;
import org.eclipse.kura.crypto.CryptoService;
import org.eclipse.kura.message.KuraRequestPayload;
import org.eclipse.kura.message.KuraResponsePayload;
import org.osgi.service.component.ComponentContext;
import org.slf4j.Logger;
import org.slf4j.LoggerFactory;

public class CommandCloudApp extends Cloudlet implements ConfigurableComponent,
		PasswordCommandService {
	private static final Logger s_logger = LoggerFactory.getLogger(CommandCloudApp.class);
	private static final String EDC_PASSWORD_METRIC_NAME = "command.password";
	private static final String COMMAND_ENABLED_ID = "command.enable";
	private static final String COMMAND_PASSWORD_ID = "command.password.value";
	private static final String COMMAND_WORKDIR_ID = "command.working.directory";
	private static final String COMMAND_TIMEOUT_ID = "command.timeout";
	private static final String COMMAND_ENVIRONMENT_ID = "command.environment";


	public static final String APP_ID = "CMD-V1";

	private Map<String, Object> properties;

	private ComponentContext compCtx;
	private CryptoService m_cryptoService;

	/* EXEC */
	public static final String RESOURCE_COMMAND = "command";

	public CommandCloudApp() {
		super(APP_ID);
	}

	// ----------------------------------------------------------------
	//
	// Dependencies
	//
	// ----------------------------------------------------------------

	// This component inherits the required dependencies from the parent
	// class CloudApp.
	
	public void setCryptoService(CryptoService cryptoService) {
		this.m_cryptoService = cryptoService;
	}

	public void unsetCryptoService(CryptoService cryptoService) {
		this.m_cryptoService = null;
	}

	// ----------------------------------------------------------------
	//
	// Activation APIs
	//
	// ----------------------------------------------------------------

	// This component inherits the activation methods from the parent
	// class CloudApp.
	protected void activate(ComponentContext componentContext,
			Map<String, Object> properties) {
		s_logger.info("Bundle " + APP_ID + " has started with config!");
		this.compCtx = componentContext;
		updated(properties);
	}

	public void updated(Map<String, Object> properties) {
		s_logger.info("updated...: " + properties);
		
		this.properties= new HashMap<String, Object>();
		
		Iterator<String> keys = properties.keySet().iterator();
		while (keys.hasNext()) {
			String key = keys.next();
			Object value = properties.get(key);
			if (key.equals(COMMAND_PASSWORD_ID)) {
				try {
					char[] decryptedPassword= m_cryptoService.decryptAes(value.toString().toCharArray());
					this.properties.put(key, decryptedPassword);
				} catch (Exception e) {
					this.properties.put(key, value.toString().toCharArray());
				} 
			}else{
				this.properties.put(key, value);
			}
		}

<<<<<<< HEAD
		this.properties = properties;

		boolean serviceEnabled = (Boolean) properties
				.get(COMMAND_ENABLED_ID);
=======
		boolean serviceEnabled = (Boolean) properties.get(COMMAND_ENABLED_ID);
>>>>>>> 7d7872be
		if (serviceEnabled) {
			super.activate(compCtx);
		} else {
			if (getCloudApplicationClient() != null) {
				super.deactivate(compCtx);
			}
		}
	}

	protected void deactivate(ComponentContext componentContext) {
		s_logger.info("Bundle " + APP_ID + " is deactivating!");
		if (getCloudApplicationClient() != null) {
			super.deactivate(compCtx);
		}
	}

	@Override
	protected void doExec(CloudletTopic reqTopic,
			KuraRequestPayload reqPayload, KuraResponsePayload respPayload)
			throws KuraException {

		String[] resources = reqTopic.getResources();

		if (resources == null || resources.length != 1) {
			s_logger.error("Bad request topic: {}", reqTopic.toString());
			s_logger.error("Expected one resource but found {}",
					resources != null ? resources.length : "none");
			respPayload.setResponseCode(KuraResponsePayload.RESPONSE_CODE_BAD_REQUEST);
			return;
		}

		if (!resources[0].equals(RESOURCE_COMMAND)) {
			s_logger.error("Bad request topic: {}", reqTopic.toString());
			s_logger.error("Cannot find resource with name: {}", resources[0]);
			respPayload.setResponseCode(KuraResponsePayload.RESPONSE_CODE_NOTFOUND);
			return;
		}

		s_logger.info("EXECuting resource: {}", RESOURCE_COMMAND);

		KuraCommandResponsePayload commandResp = execute(reqPayload);

		for (String name : commandResp.metricNames()) {
			Object value = commandResp.getMetric(name);
			respPayload.addMetric(name, value);
		}
		respPayload.setBody(commandResp.getBody());
	}

	@Override
	public KuraCommandResponsePayload execute(KuraRequestPayload reqPayload) {
		KuraCommandRequestPayload commandReq = new KuraCommandRequestPayload(
				reqPayload);

		// String receivedPassword= (String)
		// reqPayload.getMetric(EDC_PASSWORD_METRIC_NAME);
		String receivedPassword = (String) commandReq.getMetric(EDC_PASSWORD_METRIC_NAME);
		char[] commandPassword = (char[])properties.get(COMMAND_PASSWORD_ID);

		KuraCommandResponsePayload commandResp = new KuraCommandResponsePayload(
				KuraResponsePayload.RESPONSE_CODE_OK);

		boolean isExecutionAllowed = verifyPasswords(commandPassword,
				receivedPassword);
		if (isExecutionAllowed) {

			String command = commandReq.getCommand();
			if (command == null) {
				s_logger.error("null command");
				commandResp
						.setResponseCode(KuraResponsePayload.RESPONSE_CODE_BAD_REQUEST);
			}

			String[] cmdarray = prepareCommandArray(commandReq, command);

			String[] envp = getEnvironment(commandReq);
			String dir = getDir(commandReq);

			byte[] zipBytes = commandReq.getZipBytes();
			if (zipBytes != null) {
				try {
					UnZip.unZipBytes(zipBytes, dir);
				} catch (IOException e) {
					s_logger.error("Error unzipping command zip bytes", e);

					commandResp.setException(e);
				}
			}

			Process proc = null;
			try {
				proc = createExecutionProcess(dir, cmdarray, envp);
			} catch (Throwable t) {
				s_logger.error("Error executing command {}", t);
				commandResp
						.setResponseCode(KuraResponsePayload.RESPONSE_CODE_ERROR);
				commandResp.setException(t);

			}

			boolean runAsync = commandReq.isRunAsync() != null ? commandReq
					.isRunAsync() : false;
			int timeout = getTimeout(commandReq);

			ProcessMonitorThread pmt = null;
			pmt = new ProcessMonitorThread(proc, commandReq.getStdin(), timeout);
			pmt.start();

			if (!runAsync) {
				try {
					pmt.join();
					prepareResponseNoTimeout(commandResp, pmt);
				} catch (InterruptedException e) {
					Thread.interrupted();
					pmt.interrupt();
					prepareTimeoutResponse(commandResp, pmt);
				}
			}

		} else {

			s_logger.error("Password required but not correct and/or missing");
			commandResp
					.setResponseCode(KuraResponsePayload.RESPONSE_CODE_ERROR);
			commandResp.setExceptionMessage("Password missing or not correct");
		}

		return commandResp;

	}

	@Override
	public String execute(String cmd, String password) throws KuraException {
		// TODO Auto-generated method stub
		boolean verificationEnabled = (Boolean) properties.get(COMMAND_ENABLED_ID);
		if (verificationEnabled) {

			char[] commandPassword = (char[]) properties.get(COMMAND_PASSWORD_ID);
			boolean isExecutionAllowed = verifyPasswords(commandPassword,
					password);
			if (isExecutionAllowed) {

				String[] cmdArray = cmd.split(" ");
				String defaultDir = getDefaultWorkDir();
				String[] environment = getDefaultEnvironment();
				try {
					Process proc = createExecutionProcess(defaultDir, cmdArray,
							environment);

					int timeout = getDefaultTimeout();
					ProcessMonitorThread pmt = null;
					pmt = new ProcessMonitorThread(proc, null, timeout);
					pmt.start();

					try {
						pmt.join();
						if (pmt.getExitValue() == 0) {
							return pmt.getStdout();
						} else {
							return pmt.getStderr();
						}
					} catch (InterruptedException e) {
						Thread.interrupted();
						pmt.interrupt();
						throw KuraException.internalError(e);
					}
				} catch (IOException ex) {
					throw new KuraException(KuraErrorCode.INTERNAL_ERROR, ex);
				}
			} else {
				throw new KuraException(
						KuraErrorCode.CONFIGURATION_ATTRIBUTE_INVALID);
			}
		} else {
			throw new KuraException(KuraErrorCode.OPERATION_NOT_SUPPORTED);
		}

	}

	// command service defaults getters
	private String getDefaultWorkDir() {
		return (String) properties.get(COMMAND_WORKDIR_ID);
	}

	private int getDefaultTimeout() {
		return (Integer) properties.get(COMMAND_TIMEOUT_ID);
	}

	private String[] getDefaultEnvironment() {
		String envString = (String) properties.get(COMMAND_ENVIRONMENT_ID);
		if (envString != null) {
			return envString.split(" ");
		}
		return null;
	}

	private String getDir(KuraCommandRequestPayload req) {
		String dir = req.getWorkingDir();
		String defaultDir = getDefaultWorkDir();
		if (dir != null && !dir.isEmpty()) {
			return dir;
		}
		return defaultDir;
	}

	private int getTimeout(KuraCommandRequestPayload req) {
		Integer timeout = req.getTimeout();
		int defaultTimeout = getDefaultTimeout();
		if (timeout != null) {
			return timeout;
		}
		return defaultTimeout;
	}

	private String[] getEnvironment(KuraCommandRequestPayload req) {
		String[] envp = req.getEnvironmentPairs();
		String[] defaultEnv = getDefaultEnvironment();
		if (envp != null && envp.length != 0) {
			return envp;
		}
		return defaultEnv;
	}

	private boolean verifyPasswords(char[] commandPassword,
			String receivedPassword) {
		if (commandPassword == null && receivedPassword == null) {
			return true;
		}
		if(commandPassword == null){
			return false;
		}
		String pwd = new String(commandPassword);
		return pwd.equals(receivedPassword);
	}

	private Process createExecutionProcess(String dir, String[] cmdarray,
			String[] envp) throws IOException {
		Runtime rt = Runtime.getRuntime();
		Process proc = null;
		File fileDir = dir == null ? null : new File(dir);
		proc = rt.exec(cmdarray, envp, fileDir);
		return proc;
	}

	private String[] prepareCommandArray(KuraCommandRequestPayload req,
			String command) {
		String[] args = req.getArguments();
		int argsCount = args != null ? args.length : 0;
		String[] cmdarray = new String[1 + argsCount];

		cmdarray[0] = command;
		for (int i = 0; i < argsCount; i++) {
			cmdarray[1 + i] = args[i];
		}

		for (int i = 0; i < cmdarray.length; i++) {
			s_logger.debug("cmdarray: {}", cmdarray[i]);
		}

		return cmdarray;
	}

	private void prepareResponseNoTimeout(KuraCommandResponsePayload resp,
			ProcessMonitorThread pmt) {

		if (pmt.getException() != null) {
			resp.setResponseCode(KuraResponsePayload.RESPONSE_CODE_ERROR);
			resp.setException(pmt.getException());
			resp.setStderr(pmt.getStderr());
			resp.setStdout(pmt.getStdout());
		} else {
			resp.setStderr(pmt.getStderr());
			resp.setStdout(pmt.getStdout());
			resp.setTimedout(pmt.isTimedOut());

			if (!pmt.isTimedOut()) {
				resp.setExitCode(pmt.getExitValue());
			}
		}

	}

	private void prepareTimeoutResponse(KuraCommandResponsePayload resp,
			ProcessMonitorThread pmt) {
		resp.setStderr(pmt.getStderr());
		resp.setStdout(pmt.getStdout());
		resp.setTimedout(true);
	}

}<|MERGE_RESOLUTION|>--- conflicted
+++ resolved
@@ -107,14 +107,7 @@
 			}
 		}
 
-<<<<<<< HEAD
-		this.properties = properties;
-
-		boolean serviceEnabled = (Boolean) properties
-				.get(COMMAND_ENABLED_ID);
-=======
 		boolean serviceEnabled = (Boolean) properties.get(COMMAND_ENABLED_ID);
->>>>>>> 7d7872be
 		if (serviceEnabled) {
 			super.activate(compCtx);
 		} else {
