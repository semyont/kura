/*******************************************************************************
 * Copyright (c) 2011, 2016 Eurotech and/or its affiliates
 *
 * All rights reserved. This program and the accompanying materials
 * are made available under the terms of the Eclipse Public License v1.0
 * which accompanies this distribution, and is available at
 * http://www.eclipse.org/legal/epl-v10.html
 *
 * Contributors:
 *     Eurotech
 *******************************************************************************/
package org.eclipse.kura.linux.net.wifi;

import java.io.File;

import org.eclipse.kura.KuraException;
import org.eclipse.kura.core.linux.util.LinuxProcessUtil;
import org.eclipse.kura.linux.net.util.KuraConstants;
import org.slf4j.Logger;
import org.slf4j.LoggerFactory;

public class HostapdManager {

    private static Logger s_logger = LoggerFactory.getLogger(HostapdManager.class);

<<<<<<< HEAD
	private static final String OS_VERSION = System.getProperty("kura.os.version");
	private static final String HOSTAPD_EXEC = "hostapd";
	
	private static boolean s_isIntelEdison = false;
	static {
		StringBuilder sb = new StringBuilder(KuraConstants.Intel_Edison.getImageName());
		sb.append('_').append(KuraConstants.Intel_Edison.getImageVersion()).append('_').append(KuraConstants.Intel_Edison.getTargetName());
		if(OS_VERSION.equals(sb.toString())) {
			s_isIntelEdison = true;
		}
	}

	public static void start(String ifaceName) throws KuraException {
		SafeProcess proc = null;
		File configFile = new File(getHostapdConfigFileName(ifaceName));      
		if (!configFile.exists()) {      
		    throw KuraException.internalError("Config file does not exist: " + configFile.getAbsolutePath());       
		}
		try {
			if(HostapdManager.isRunning(ifaceName)) {
				stop(ifaceName);
			}
			//start hostapd
			String launchHostapdCommand = generateStartCommand(ifaceName);
			s_logger.info("starting hostapd for the {} interface --> {}", ifaceName, launchHostapdCommand);
			int stat = LinuxProcessUtil.start(launchHostapdCommand);
			if(stat != 0) {
				s_logger.error("failed to start hostapd for the {} interface for unknown reason - errorCode={}", ifaceName, stat);
				throw KuraException.internalError("failed to start hostapd for unknown reason");
			}
			Thread.sleep(1000);
		} catch(Exception e) {
			throw KuraException.internalError(e);
		}
		finally {
			if (proc != null) {
				ProcessUtil.destroy(proc);
			}
		}
	}

	public static void stop(String ifaceName) throws KuraException {
		SafeProcess proc = null;
		try {
			if (!s_isIntelEdison) {
				int pid = getPid(ifaceName);
				if (pid >= 0) {
		    		s_logger.info("stopping hostapd for the {} interface, pid={}", ifaceName, pid);
		    		
		    		boolean exists = LinuxProcessUtil.stop(pid);
		    		if (!exists) {
		    			s_logger.warn("stopping hostapd for the {} inetrface, pid={} has failed", ifaceName, pid);
		    		} else {
		    			exists = waitProcess(pid, 500, 5000);
		    		}
		    		
		    		if (exists) {
		    			s_logger.info("stopping hostapd for the {} interface - killing pid={}", ifaceName, pid);
		    			exists = LinuxProcessUtil.kill(pid);
		    			if (!exists) {
		    				s_logger.warn("stopping hostapd for the {} interface - killing pid={} has failed", ifaceName, pid);
		    			} else {
		    				exists = waitProcess(pid, 500, 5000);
		    			}
		    		}
		    		
		    		if (exists) {
		    			s_logger.warn("Failed to stop hostapd for the {} interface", ifaceName);
		    		}
				}
			} else {
				proc = ProcessUtil.exec("systemctl stop hostapd");
				proc.waitFor();
				Thread.sleep(1000);
			}
		} catch (Exception e) {
			throw KuraException.internalError(e);
		} finally {
			if (proc != null) {
				ProcessUtil.destroy(proc);
			}
		}
	}
	
	// Only call this method after a call to stop or kill.
	// FIXME: this is an utility method that should be moved in a suitable package.
	private static boolean waitProcess(int pid, long poll, long timeout) {
		boolean exists = true;
		try {
			final long startTime = System.currentTimeMillis();
			long now;
			do {
				Thread.sleep(poll);
				exists = LinuxProcessUtil.stop(pid);
				now = System.currentTimeMillis();
			} while (exists && (now - startTime) < timeout);
		} catch (InterruptedException e) {
			Thread.currentThread().interrupt();
			s_logger.warn("Interrupted waiting for pid {} to exit", pid);
		}
			
		return exists;
	}

	public static boolean isRunning(String ifaceName) throws KuraException {
		try {
			boolean ret = false;
			if (getPid(ifaceName) > 0) {
				ret = true;
			}
			s_logger.trace("isRunning() :: --> {}", ret);
			return ret;
		} catch (Exception e) {
			throw KuraException.internalError(e);
		}
	}
	
	public static int getPid(String ifaceName) throws KuraException {
		try {
		    String [] tokens = {getHostapdConfigFileName(ifaceName)};
			int pid = LinuxProcessUtil.getPid("hostapd", tokens);
			s_logger.trace("getPid() :: pid={}", pid);
			return pid;
		} catch (Exception e) {
			throw KuraException.internalError(e);
		}
	}

	private static String generateStartCommand(String ifaceName) {
		StringBuilder cmd = new StringBuilder();
		if (s_isIntelEdison) {
			cmd.append("systemctl start hostapd");
		} else {
		    File configFile = new File(getHostapdConfigFileName(ifaceName));
			cmd.append(HOSTAPD_EXEC).append(" -B ").append(configFile.getAbsolutePath());
		}
		return cmd.toString();
	}

	public static String getHostapdConfigFileName(String ifaceName) {
		StringBuilder sb = new StringBuilder();
		if (s_isIntelEdison) {
			sb.append("/etc/hostapd/hostapd.conf");
		} else {
		    sb.append("/etc/hostapd-").append(ifaceName).append(".conf");
		}
		return sb.toString();
	}
=======
    private static final String OS_VERSION = System.getProperty("kura.os.version");
    private static final String HOSTAPD_EXEC = "hostapd";

    private static boolean s_isIntelEdison = false;

    static {
        StringBuilder sb = new StringBuilder(KuraConstants.Intel_Edison.getImageName());
        sb.append('_').append(KuraConstants.Intel_Edison.getImageVersion()).append('_')
                .append(KuraConstants.Intel_Edison.getTargetName());
        if (OS_VERSION.equals(sb.toString())) {
            s_isIntelEdison = true;
        }
    }

    public static void start(String ifaceName) throws KuraException {
        File configFile = new File(getHostapdConfigFileName(ifaceName));
        if (!configFile.exists()) {
            throw KuraException.internalError("Config file does not exist: " + configFile.getAbsolutePath());
        }
        try {
            if (HostapdManager.isRunning(ifaceName)) {
                stop(ifaceName);
            }

            // start hostapd
            String launchHostapdCommand = generateStartCommand(ifaceName);
            s_logger.info("starting hostapd for the {} interface --> {}", ifaceName, launchHostapdCommand);
            int stat = LinuxProcessUtil.start(launchHostapdCommand);
            if (stat != 0) {
                s_logger.error("failed to start hostapd for the {} interface for unknown reason - errorCode={}",
                        ifaceName, stat);
                throw KuraException.internalError("failed to start hostapd for unknown reason");
            }
            Thread.sleep(1000);
        } catch (Exception e) {
            throw KuraException.internalError(e);
        }
    }

    public static void stop(String ifaceName) throws KuraException {
        try {
            if (!s_isIntelEdison) {
                LinuxProcessUtil.stopAndKill(getPid(ifaceName));
            } else {
                LinuxProcessUtil.start("systemctl stop hostapd");
                Thread.sleep(1000);
            }
        } catch (Exception e) {
            throw KuraException.internalError(e);
        }
    }

    public static boolean isRunning(String ifaceName) throws KuraException {
        try {
            boolean ret = false;
            if (getPid(ifaceName) > 0) {
                ret = true;
            }
            s_logger.trace("isRunning() :: --> {}", ret);
            return ret;
        } catch (Exception e) {
            throw KuraException.internalError(e);
        }
    }

    public static int getPid(String ifaceName) throws KuraException {
        try {
            String[] tokens = { getHostapdConfigFileName(ifaceName) };
            int pid = LinuxProcessUtil.getPid("hostapd", tokens);
            s_logger.trace("getPid() :: pid={}", pid);
            return pid;
        } catch (Exception e) {
            throw KuraException.internalError(e);
        }
    }

    private static String generateStartCommand(String ifaceName) {
        StringBuilder cmd = new StringBuilder();
        if (s_isIntelEdison) {
            cmd.append("systemctl start hostapd");
        } else {
            File configFile = new File(getHostapdConfigFileName(ifaceName));
            cmd.append(HOSTAPD_EXEC).append(" -B ").append(configFile.getAbsolutePath());
        }
        return cmd.toString();
    }

    public static String getHostapdConfigFileName(String ifaceName) {
        StringBuilder sb = new StringBuilder();
        if (s_isIntelEdison) {
            sb.append("/etc/hostapd/hostapd.conf");
        } else {
            sb.append("/etc/hostapd-").append(ifaceName).append(".conf");
        }
        return sb.toString();
    }
>>>>>>> e3f74823
}<|MERGE_RESOLUTION|>--- conflicted
+++ resolved
@@ -23,156 +23,6 @@
 
     private static Logger s_logger = LoggerFactory.getLogger(HostapdManager.class);
 
-<<<<<<< HEAD
-	private static final String OS_VERSION = System.getProperty("kura.os.version");
-	private static final String HOSTAPD_EXEC = "hostapd";
-	
-	private static boolean s_isIntelEdison = false;
-	static {
-		StringBuilder sb = new StringBuilder(KuraConstants.Intel_Edison.getImageName());
-		sb.append('_').append(KuraConstants.Intel_Edison.getImageVersion()).append('_').append(KuraConstants.Intel_Edison.getTargetName());
-		if(OS_VERSION.equals(sb.toString())) {
-			s_isIntelEdison = true;
-		}
-	}
-
-	public static void start(String ifaceName) throws KuraException {
-		SafeProcess proc = null;
-		File configFile = new File(getHostapdConfigFileName(ifaceName));      
-		if (!configFile.exists()) {      
-		    throw KuraException.internalError("Config file does not exist: " + configFile.getAbsolutePath());       
-		}
-		try {
-			if(HostapdManager.isRunning(ifaceName)) {
-				stop(ifaceName);
-			}
-			//start hostapd
-			String launchHostapdCommand = generateStartCommand(ifaceName);
-			s_logger.info("starting hostapd for the {} interface --> {}", ifaceName, launchHostapdCommand);
-			int stat = LinuxProcessUtil.start(launchHostapdCommand);
-			if(stat != 0) {
-				s_logger.error("failed to start hostapd for the {} interface for unknown reason - errorCode={}", ifaceName, stat);
-				throw KuraException.internalError("failed to start hostapd for unknown reason");
-			}
-			Thread.sleep(1000);
-		} catch(Exception e) {
-			throw KuraException.internalError(e);
-		}
-		finally {
-			if (proc != null) {
-				ProcessUtil.destroy(proc);
-			}
-		}
-	}
-
-	public static void stop(String ifaceName) throws KuraException {
-		SafeProcess proc = null;
-		try {
-			if (!s_isIntelEdison) {
-				int pid = getPid(ifaceName);
-				if (pid >= 0) {
-		    		s_logger.info("stopping hostapd for the {} interface, pid={}", ifaceName, pid);
-		    		
-		    		boolean exists = LinuxProcessUtil.stop(pid);
-		    		if (!exists) {
-		    			s_logger.warn("stopping hostapd for the {} inetrface, pid={} has failed", ifaceName, pid);
-		    		} else {
-		    			exists = waitProcess(pid, 500, 5000);
-		    		}
-		    		
-		    		if (exists) {
-		    			s_logger.info("stopping hostapd for the {} interface - killing pid={}", ifaceName, pid);
-		    			exists = LinuxProcessUtil.kill(pid);
-		    			if (!exists) {
-		    				s_logger.warn("stopping hostapd for the {} interface - killing pid={} has failed", ifaceName, pid);
-		    			} else {
-		    				exists = waitProcess(pid, 500, 5000);
-		    			}
-		    		}
-		    		
-		    		if (exists) {
-		    			s_logger.warn("Failed to stop hostapd for the {} interface", ifaceName);
-		    		}
-				}
-			} else {
-				proc = ProcessUtil.exec("systemctl stop hostapd");
-				proc.waitFor();
-				Thread.sleep(1000);
-			}
-		} catch (Exception e) {
-			throw KuraException.internalError(e);
-		} finally {
-			if (proc != null) {
-				ProcessUtil.destroy(proc);
-			}
-		}
-	}
-	
-	// Only call this method after a call to stop or kill.
-	// FIXME: this is an utility method that should be moved in a suitable package.
-	private static boolean waitProcess(int pid, long poll, long timeout) {
-		boolean exists = true;
-		try {
-			final long startTime = System.currentTimeMillis();
-			long now;
-			do {
-				Thread.sleep(poll);
-				exists = LinuxProcessUtil.stop(pid);
-				now = System.currentTimeMillis();
-			} while (exists && (now - startTime) < timeout);
-		} catch (InterruptedException e) {
-			Thread.currentThread().interrupt();
-			s_logger.warn("Interrupted waiting for pid {} to exit", pid);
-		}
-			
-		return exists;
-	}
-
-	public static boolean isRunning(String ifaceName) throws KuraException {
-		try {
-			boolean ret = false;
-			if (getPid(ifaceName) > 0) {
-				ret = true;
-			}
-			s_logger.trace("isRunning() :: --> {}", ret);
-			return ret;
-		} catch (Exception e) {
-			throw KuraException.internalError(e);
-		}
-	}
-	
-	public static int getPid(String ifaceName) throws KuraException {
-		try {
-		    String [] tokens = {getHostapdConfigFileName(ifaceName)};
-			int pid = LinuxProcessUtil.getPid("hostapd", tokens);
-			s_logger.trace("getPid() :: pid={}", pid);
-			return pid;
-		} catch (Exception e) {
-			throw KuraException.internalError(e);
-		}
-	}
-
-	private static String generateStartCommand(String ifaceName) {
-		StringBuilder cmd = new StringBuilder();
-		if (s_isIntelEdison) {
-			cmd.append("systemctl start hostapd");
-		} else {
-		    File configFile = new File(getHostapdConfigFileName(ifaceName));
-			cmd.append(HOSTAPD_EXEC).append(" -B ").append(configFile.getAbsolutePath());
-		}
-		return cmd.toString();
-	}
-
-	public static String getHostapdConfigFileName(String ifaceName) {
-		StringBuilder sb = new StringBuilder();
-		if (s_isIntelEdison) {
-			sb.append("/etc/hostapd/hostapd.conf");
-		} else {
-		    sb.append("/etc/hostapd-").append(ifaceName).append(".conf");
-		}
-		return sb.toString();
-	}
-=======
     private static final String OS_VERSION = System.getProperty("kura.os.version");
     private static final String HOSTAPD_EXEC = "hostapd";
 
@@ -269,5 +119,4 @@
         }
         return sb.toString();
     }
->>>>>>> e3f74823
 }