--- conflicted
+++ resolved
@@ -19,140 +19,6 @@
  */
 public interface BluetoothAdapter {
 
-<<<<<<< HEAD
-	/**
-	 * Get the MAC address of the Bluetooth adapter.
-	 * 
-	 * @return The MAC address of the adapter
-	 */
-	public String getAddress();
-	
-	/**
-	 * Kill the process started by startLeScan or startBeaconScan.<br>
-	 * SIGINT must be sent to the hcitool process. Otherwise the adapter must be toggled (down/up).
-	 * 
-	 */
-	public void killLeScan();
-	
-	/**
-	 * Return true if a lescan is running
-	 * 
-	 */
-	public boolean isScanning();
-
-	/**
-	 * Return the status of the adapter
-	 * 
-	 * @return true if adapter is enabled, false otherwise
-	 */
-	public boolean isEnabled();
-	
-	/**
-	 * Return true if the adapter supports Bluetooth LE.
-	 * 
-	 * @return	true if the adapter supports Bluetooth LE, false otherwise
-	 */
-	public boolean isLeReady();
-	
-	/**
-	 * Enable the Bluetooth adapter
-	 */
-	public void enable();
-	
-	/**
-	 * Disable the Bluetooth adapter
-	 */
-	public void disable();
-	
-	/**
-	 * Starts an asynchronous scan for Bluetooth LE devices. Results are
-	 * relayed through the {@link BluetoothLeScanListener} when the scan
-	 * is complete.
-	 * 
-	 * @param listener	  Interface for collecting scan results
-	 */
-	public void startLeScan(BluetoothLeScanListener listener);
-	
-	/**
-	* Starts an asynchronous scan for Bluetooth LE advertisements. Advertisement
-	* data is relayed through the {@link org.eclipse.kura.bluetooth.listener.BluetoothAdvertisementScanListener} as it arrives.
-	*
-	* @param companyName Hexadecimal string representing the company code
-	* @param listener Interface for collecting beacon data.
-	* 
-	* @since {@link org.eclipse.kura.bluetooth} 1.3.0
-	* 
-	*/
-	public void startAdvertisementScan(String companyName, BluetoothAdvertisementScanListener listener);
-
-	/**
-	* Starts an asynchronous scan for Bluetooth LE beacons. Beacon data is
-	* relayed through the {@link BluetoothBeaconScanListener} as it arrives.
-	*
-	* @param companyName Hexadecimal string representing the company code
-	* @param listener Interface for collecting beacon data.
-	*/
-	void startBeaconScan(String companyName, BluetoothBeaconScanListener listener);
-	
-	
-	/**
-	 * Get a remote Bluetooth device based on hardware adress
-	 * 
-	 * @param address	Hardware address of remote device
-	 * @return BluetoothDevice
-	 */
-	public BluetoothDevice getRemoteDevice(String address);
-	
-	/**
-	 * Start Beacon advertising for the given interface.
-	 * 
-	 */
-	public void startBeaconAdvertising();
-	
-	/**
-	 * Stop Beacon advertising for the given interface.
-	 * 
-	 */
-	public void stopBeaconAdvertising();
-
-	/**
-	 * Set the Beacon advertising interval for the given interface.
-	 * 
-	 * @param min 	Minimum time interval between advertises
-	 * @param max 	Maximum time interval between advertises
-
-	 */
-	public void setBeaconAdvertisingInterval(Integer min, Integer max);
-	
-	/**
-	 * Set the data in to the Beacon advertising packet for the given interface.
-	 * 
-	 * @param uuid            Proximity UUID
-	 * @param major           Groups beacons with the same proximity UUID
-	 * @param minor           Differentiates beacons with the same proximity UUID and major value
-	 * @param txPower         Transmitting power \@1m
-	 * @param companyCode     Indicates the manufacturer
-	 * @param LELimited       Indicates LE Limited Discoverable Mode (the device advertises for 30.72s and then stops)
-	 * @param LEGeneral       Indicates LE General Discoverable Mode (the device advertises indefinitely)
-	 * @param BR_EDRSupported Indicates whether BR/EDR is supported
-	 * @param LE_BRController Indicates whether LE and BR/EDR Controller operates simultaneously
-	 * @param LE_BRHost       Indicates whether LE and BR/EDR Host operates simultaneously
-	 * 
-	 */
-	public void setBeaconAdvertisingData(String uuid, Integer major, Integer minor, String companyCode, Integer txPower, boolean LELimited, boolean LEGeneral,
-			boolean BR_EDRSupported, boolean LE_BRController, boolean LE_BRHost);
-	
-	/**
-	 * Execute a command to the given interface.
-	 * 
-	 * @param ogf       OpCode Group Field
-	 * @param ocf       OpCode Command Field
-	 * @param parameter Parameters passed to the command
-	 * 
-	 */
-	public void ExecuteCmd(String ogf, String ocf, String parameter);
-	
-=======
     /**
      * Get the MAC address of the Bluetooth adapter.
      *
@@ -306,5 +172,4 @@
      */
     public void ExecuteCmd(String ogf, String ocf, String parameter);
 
->>>>>>> e3f74823
 }