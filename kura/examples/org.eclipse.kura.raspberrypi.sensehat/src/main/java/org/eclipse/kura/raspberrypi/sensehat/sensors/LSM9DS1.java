--- conflicted
+++ resolved
@@ -19,634 +19,6 @@
 import org.slf4j.LoggerFactory;
 
 public class LSM9DS1 {
-<<<<<<< HEAD
-	
-	private static final Logger s_logger = LoggerFactory.getLogger(LSM9DS1.class);
-
-	// Accelerometer and gyroscope register address map
-	public static final int ACT_THS				= 0x04;
-	public static final int ACT_DUR				= 0x05;
-	public static final int INT_GEN_CFG_XL		= 0x06;
-	public static final int INT_GEN_THS_X_XL	= 0x07;
-	public static final int INT_GEN_THS_Y_XL	= 0x08;
-	public static final int INT_GEN_THS_Z_XL	= 0x09;
-	public static final int INT_GEN_DUR_XL		= 0x0A;
-	public static final int REFERENCE_G			= 0x0B;
-	public static final int INT1_CTRL			= 0x0C;
-	public static final int INT2_CTRL			= 0x0D;
-	public static final int WHO_AM_I_XG			= 0x0F;
-	public static final int CTRL_REG1_G			= 0x10;
-	public static final int CTRL_REG2_G			= 0x11;
-	public static final int CTRL_REG3_G			= 0x12;
-	public static final int ORIENT_CFG_G		= 0x13;
-	public static final int INT_GEN_SRC_G		= 0x14;
-	public static final int OUT_TEMP_L			= 0x15;
-	public static final int OUT_TEMP_H			= 0x16;
-	public static final int STATUS_REG_0		= 0x17;
-	public static final int OUT_X_L_G			= 0x18;
-	public static final int OUT_X_H_G			= 0x19;
-	public static final int OUT_Y_L_G			= 0x1A;
-	public static final int OUT_Y_H_G			= 0x1B;
-	public static final int OUT_Z_L_G			= 0x1C;
-	public static final int OUT_Z_H_G			= 0x1D;
-	public static final int CTRL_REG4			= 0x1E;
-	public static final int CTRL_REG5_XL		= 0x1F;
-	public static final int CTRL_REG6_XL		= 0x20;
-	public static final int CTRL_REG7_XL		= 0x21;
-	public static final int CTRL_REG8			= 0x22;
-	public static final int CTRL_REG9			= 0x23;
-	public static final int CTRL_REG10			= 0x24;
-	public static final int INT_GEN_SRC_XL		= 0x26;
-	public static final int STATUS_REG_1		= 0x27;
-	public static final int OUT_X_L_XL			= 0x28;
-	public static final int OUT_X_H_XL			= 0x29;
-	public static final int OUT_Y_L_XL			= 0x2A;
-	public static final int OUT_Y_H_XL			= 0x2B;
-	public static final int OUT_Z_L_XL			= 0x2C;
-	public static final int OUT_Z_H_XL			= 0x2D;
-	public static final int FIFO_CTRL			= 0x2E;
-	public static final int FIFO_SRC			= 0x2F;
-	public static final int INT_GEN_CFG_G		= 0x30;
-	public static final int INT_GEN_THS_XH_G	= 0x31;
-	public static final int INT_GEN_THS_XL_G	= 0x32;
-	public static final int INT_GEN_THS_YH_G	= 0x33;
-	public static final int INT_GEN_THS_YL_G	= 0x34;
-	public static final int INT_GEN_THS_ZH_G	= 0x35;
-	public static final int INT_GEN_THS_ZL_G	= 0x36;
-	public static final int INT_GEN_DUR_G		= 0x37;
-
-	// Magnetic sensor register address map
-	public static final int OFFSET_X_REG_L_M	= 0x05;
-	public static final int OFFSET_X_REG_H_M	= 0x06;
-	public static final int OFFSET_Y_REG_L_M	= 0x07;
-	public static final int OFFSET_Y_REG_H_M	= 0x08;
-	public static final int OFFSET_Z_REG_L_M	= 0x09;
-	public static final int OFFSET_Z_REG_H_M	= 0x0A;
-	public static final int WHO_AM_I_M			= 0x0F;
-	public static final int CTRL_REG1_M			= 0x20;
-	public static final int CTRL_REG2_M			= 0x21;
-	public static final int CTRL_REG3_M			= 0x22;
-	public static final int CTRL_REG4_M			= 0x23;
-	public static final int CTRL_REG5_M			= 0x24;
-	public static final int STATUS_REG_M		= 0x27;
-	public static final int OUT_X_L_M			= 0x28;
-	public static final int OUT_X_H_M			= 0x29;
-	public static final int OUT_Y_L_M			= 0x2A;
-	public static final int OUT_Y_H_M			= 0x2B;
-	public static final int OUT_Z_L_M			= 0x2C;
-	public static final int OUT_Z_H_M			= 0x2D;
-	public static final int INT_CFG_M			= 0x30;
-	public static final int INT_SRC_M			= 0x31;
-	public static final int INT_THS_L_M			= 0x32;
-	public static final int INT_THS_H_M			= 0x33;
-
-	public static final int WHO_AM_I_AG_ID		= 0x68;
-	public static final int WHO_AM_I_M_ID		= 0x3D;
-
-	public static final int ACC_DEVICE          = 0;
-	public static final int MAG_DEVICE          = 1;
-
-
-	public static final float ACC_SCALE_2G        = 0.000061F;
-	public static final float ACC_SCALE_4G        = 0.000122F;
-	public static final float ACC_SCALE_8G        = 0.000244F;
-	public static final float ACC_SCALE_16G       = 0.000732F;
-	
-	public static final float ACCEL_CAL_MIN_X     = -0.988512F;
-	public static final float ACCEL_CAL_MIN_Y     = -1.011500F;
-	public static final float ACCEL_CAL_MIN_Z     = -1.012328F;
-	public static final float ACCEL_CAL_MAX_X     = 1.006410F;
-	public static final float ACCEL_CAL_MAX_Y     = 1.004973F;
-	public static final float ACCEL_CAL_MAX_Z     = 1.001244F;
-	
-	public static final float GYRO_SCALE_250      = (float) (Math.PI / 180.0) * 0.00875F;
-	public static final float GYRO_SCALE_500      = (float) (Math.PI / 180.0) * 0.0175F;
-	public static final float GYRO_SCALE_2000     = (float) (Math.PI / 180.0) * 0.07F;
-	
-	public static final float GYRO_BIAS_X_INIT    = 0.024642F;
-	public static final float GYRO_BIAS_Y_INIT    = 0.020255F;
-	public static final float GYRO_BIAS_Z_INIT    = -0.011905F;
-	
-	public static final float GYRO_LEARNING_ALPHA   = 2.0F;
-	public static final float GYRO_CONTINIOUS_ALPHA = 0.01F;
-	
-	public static final float ACC_ZERO            = 0.05F;
-	public static final float GYRO_ZERO           = 0.2F;
-	
-	public static final float MAG_SCALE_4        = 0.014F;
-	public static final float MAG_SCALE_8        = 0.029F;
-	public static final float MAG_SCALE_12       = 0.043F;
-	public static final float MAG_SCALE_16       = 0.058F;
-	
-	public static final float COMPASS_ALPHA               = 0.2F;
-	public static final float COMPASS_MIN_X               = -26.074535F;
-	public static final float COMPASS_MIN_Y               = -2.034567F;
-	public static final float COMPASS_MIN_Z               = -14.253133F;
-	public static final float COMPASS_MAX_X               = 49.599648F;
-	public static final float COMPASS_MAX_Y               = 70.567223F;
-	public static final float COMPASS_MAX_Z               = 55.166424F;
-	public static final float COMPASS_ELLIPSOID_OFFSET_X  = 0.268940F;
-	public static final float COMPASS_ELLIPSOID_OFFSET_Y  = 0.530345F;
-	public static final float COMPASS_ELLIPSOID_OFFSET_Z  = -0.120908F;
-	public static final float COMPASS_ELLIPSOID_CORR_11   = 0.973294F;
-	public static final float COMPASS_ELLIPSOID_CORR_12   = -0.014069F;
-	public static final float COMPASS_ELLIPSOID_CORR_13   = -0.021423F;
-	public static final float COMPASS_ELLIPSOID_CORR_21   = -0.014069F;
-	public static final float COMPASS_ELLIPSOID_CORR_22   = 0.965692F;
-	public static final float COMPASS_ELLIPSOID_CORR_23   = -0.002746F;
-	public static final float COMPASS_ELLIPSOID_CORR_31   = -0.021423F;
-	public static final float COMPASS_ELLIPSOID_CORR_32   = -0.002746F;
-	public static final float COMPASS_ELLIPSOID_CORR_33   = 0.980103F;
-
-	private static LSM9DS1 imuSensor = null;
-	private static KuraI2CDevice accI2CDevice = null;
-	private static KuraI2CDevice magI2CDevice = null;
-	
-	private float[] previousAcceleration = {0F, 0F, 0F};
-	private float gyroBiasX;
-	private float gyroBiasY;
-	private float gyroBiasZ;
-	private int   gyroSampleCount = 0;
-	private static int gyroSampleRate = 0;
-
-	private float compassScaleX;
-	private float compassScaleY;
-	private float compassScaleZ;
-	private float compassOffsetX;
-	private float compassOffsetY;
-	private float compassOffsetZ;
-	
-	private float[] CompassAverage = {0.0F, 0.0F, 0.0F};
-	
-	private LSM9DS1() {
-		
-		setCalibrationData();
-		
-	}
-
-	public static synchronized LSM9DS1 getIMUSensor(int bus, int accAddress, int magAddress, int addressSize, int frequency) {
-		if (imuSensor == null && accI2CDevice == null && magI2CDevice == null) {
-			imuSensor = new LSM9DS1();
-			try {
-				accI2CDevice = new KuraI2CDevice(bus, accAddress, addressSize, frequency);
-				magI2CDevice = new KuraI2CDevice(bus, magAddress, addressSize, frequency);
-			} catch (IOException e) {
-				s_logger.error("Could not create I2C Device", e);
-			}
-		}
-		return imuSensor;
-	}
-
-	public boolean initDevice(boolean enableAccelerometer, boolean enableGyroscope, boolean enableMagnetometer) {
-
-		// Check if the device is reachable
-		boolean result = false;
-		try {
-			if (((read(ACC_DEVICE, WHO_AM_I_XG) & 0x000000FF) == WHO_AM_I_AG_ID) && ((read(MAG_DEVICE, WHO_AM_I_M) & 0x000000FF) == WHO_AM_I_M_ID)) {
-				result = true;
-
-				if (enableAccelerometer) {
-					enableAccelerometer();
-				} else {
-					disableAccelerometer();
-				}
-
-				if (enableGyroscope) {
-					enableGyroscope();
-				} else {
-					disableGyroscope();
-				}
-
-				if (enableMagnetometer) {
-					enableMagnetometer();
-				} else {
-					disableMagnetometer();
-				}
-
-			}
-		} catch (KuraException e) {
-			s_logger.info(e.toString());
-		}
-
-		return result;
-	}
-
-	public static void closeDevice() {
-		try {
-			if (accI2CDevice != null && magI2CDevice != null) {
-				// Power off the device : PD = 0 (power-down mode)
-				disableAccelerometer();
-				disableGyroscope();
-				disableMagnetometer();
-				accI2CDevice.close();
-				accI2CDevice = null;
-				magI2CDevice.close();
-				magI2CDevice = null;
-			}
-			if (imuSensor != null)
-				imuSensor = null;
-		} catch (Exception e) {
-			s_logger.error("Error in closing device", e);
-		}
-	}
-
-	public static int read(int device, int register) throws KuraException {
-		int result = 0;
-		try {
-			if (device == 0) {
-				accI2CDevice.write(register);
-				Thread.sleep(5);
-				result = accI2CDevice.read();
-			} else if (device == 1) {
-				magI2CDevice.write(register);
-				Thread.sleep(5);
-				result = magI2CDevice.read();
-			} else {
-				throw KuraException.internalError("Device not supported.");
-			}
-		} catch (IOException e) {
-			s_logger.error("Unable to read to I2C device", e);
-		} catch (InterruptedException e1) {
-			s_logger.error(e1.toString());
-		}
-
-		return result;
-	}
-
-	public static void write(int device, int register, byte[] value) throws KuraException {
-		try {
-			if (device == ACC_DEVICE) {
-				accI2CDevice.write(register, 1, ByteBuffer.wrap(value));
-			} else if (device == MAG_DEVICE) {
-				magI2CDevice.write(register, 1, ByteBuffer.wrap(value));				
-			} else {
-				throw KuraException.internalError("Device not supported.");
-			}		
-		} catch (IOException e) {
-			s_logger.error("Unable to write to I2C device", e);
-		}
-	}
-	
-	public void getOrientationRadiants() {
-		// Returns the current orientation in radians using the aircraft principal axes of pitch, roll and yaw
-		s_logger.info("Method not yet implemented");
-	}
-
-	public void getOrientationDegrees() {
-		// Returns the current orientation in degrees using the aircraft principal axes of pitch, roll and yaw
-		s_logger.info("Method not yet implemented");
-	}
-
-	public void getCompass() {
-		// Gets the direction of North from the magnetometer in degrees
-		s_logger.info("Method not yet implemented");
-	}
-
-	public float[] getCompassRaw() {
-		
-		// Magnetometer x y z raw data in uT (micro teslas)
-		float[] mag = new float[3];
-
-		int magFS = 0;
-		
-		try {
-			magFS = read(MAG_DEVICE, CTRL_REG2_M) & 0x00000060;
-			if (magFS == 0x00000000) { // +/-4 Gauss
-				mag[0] = ((read(MAG_DEVICE, OUT_X_H_M) << 8) | (read(MAG_DEVICE, OUT_X_L_M) & 0x000000FF)) * MAG_SCALE_4;
-				mag[1] = ((read(MAG_DEVICE, OUT_Y_H_M) << 8) | (read(MAG_DEVICE, OUT_Y_L_M) & 0x000000FF)) * MAG_SCALE_4;
-				mag[2] = ((read(MAG_DEVICE, OUT_Z_H_M) << 8) | (read(MAG_DEVICE, OUT_Z_L_M) & 0x000000FF)) * MAG_SCALE_4;
-			}
-			else if (magFS == 0x00000020) { // +/-8 Gauss
-				mag[0] = ((read(MAG_DEVICE, OUT_X_H_M) << 8) | (read(MAG_DEVICE, OUT_X_L_M) & 0x000000FF)) * MAG_SCALE_8;
-				mag[1] = ((read(MAG_DEVICE, OUT_Y_H_M) << 8) | (read(MAG_DEVICE, OUT_Y_L_M) & 0x000000FF)) * MAG_SCALE_8;
-				mag[2] = ((read(MAG_DEVICE, OUT_Z_H_M) << 8) | (read(MAG_DEVICE, OUT_Z_L_M) & 0x000000FF)) * MAG_SCALE_8;				
-			}
-			else if (magFS == 0x00000040) { // +/-12 Gauss
-				mag[0] = ((read(MAG_DEVICE, OUT_X_H_M) << 8) | (read(MAG_DEVICE, OUT_X_L_M) & 0x000000FF)) * MAG_SCALE_12;
-				mag[1] = ((read(MAG_DEVICE, OUT_Y_H_M) << 8) | (read(MAG_DEVICE, OUT_Y_L_M) & 0x000000FF)) * MAG_SCALE_12;
-				mag[2] = ((read(MAG_DEVICE, OUT_Z_H_M) << 8) | (read(MAG_DEVICE, OUT_Z_L_M) & 0x000000FF)) * MAG_SCALE_12;				
-			}
-			else if (magFS == 0x00000060) { // +/-16 Gauss
-				mag[0] = ((read(MAG_DEVICE, OUT_X_H_M) << 8) | (read(MAG_DEVICE, OUT_X_L_M) & 0x000000FF)) * MAG_SCALE_16;
-				mag[1] = ((read(MAG_DEVICE, OUT_Y_H_M) << 8) | (read(MAG_DEVICE, OUT_Y_L_M) & 0x000000FF)) * MAG_SCALE_16;
-				mag[2] = ((read(MAG_DEVICE, OUT_Z_H_M) << 8) | (read(MAG_DEVICE, OUT_Z_L_M) & 0x000000FF)) * MAG_SCALE_16;				
-			}
-			
-			mag[0] = -mag[0];
-			mag[2] = -mag[2];
-			
-			calibrateMagnetometer(mag);
-			
-		} catch (KuraException e) {
-			s_logger.error("Unable to read to I2C device.", e);
-		}
-		
-		// Swap X and Y axis to match SenseHat library
-		float[] Compass = new float[3];
-		Compass[0] = CompassAverage[1];
-		Compass[1] = CompassAverage[0];
-		Compass[2] = CompassAverage[2];
-		
-		return Compass;
-	}
-
-	public void getGyroscope() {
-		// Gets the orientation in degrees from the gyroscope only
-		s_logger.info("Method not yet implemented");
-	}
-
-	public float[] getGyroscopeRaw() {
-		
-		// Gyroscope x y z raw data in radians per second
-		float[] gyro = new float[3];
-
-		int gyroFSR = 0;
-		
-		try {
-			gyroFSR = read(ACC_DEVICE, CTRL_REG1_G) & 0x00000018;
-			if (gyroFSR == 0x00000000) { // 250
-				gyro[0] = ((read(ACC_DEVICE, OUT_X_H_G) << 8) | (read(ACC_DEVICE, OUT_X_L_G) & 0x000000FF)) * GYRO_SCALE_250;
-				gyro[1] = ((read(ACC_DEVICE, OUT_Y_H_G) << 8) | (read(ACC_DEVICE, OUT_Y_L_G) & 0x000000FF)) * GYRO_SCALE_250;
-				gyro[2] = ((read(ACC_DEVICE, OUT_Z_H_G) << 8) | (read(ACC_DEVICE, OUT_Z_L_G) & 0x000000FF)) * GYRO_SCALE_250;
-			}
-			else if (gyroFSR == 0x00000008) { // 500
-				gyro[0] = ((read(ACC_DEVICE, OUT_X_H_G) << 8) | (read(ACC_DEVICE, OUT_X_L_G) & 0x000000FF)) * GYRO_SCALE_500;
-				gyro[1] = ((read(ACC_DEVICE, OUT_Y_H_G) << 8) | (read(ACC_DEVICE, OUT_Y_L_G) & 0x000000FF)) * GYRO_SCALE_500;
-				gyro[2] = ((read(ACC_DEVICE, OUT_Z_H_G) << 8) | (read(ACC_DEVICE, OUT_Z_L_G) & 0x000000FF)) * GYRO_SCALE_500;				
-			}
-			else if (gyroFSR == 0x00000018) { // 2000
-				gyro[0] = ((read(ACC_DEVICE, OUT_X_H_G) << 8) | (read(ACC_DEVICE, OUT_X_L_G) & 0x000000FF)) * GYRO_SCALE_2000;
-				gyro[1] = ((read(ACC_DEVICE, OUT_Y_H_G) << 8) | (read(ACC_DEVICE, OUT_Y_L_G) & 0x000000FF)) * GYRO_SCALE_2000;
-				gyro[2] = ((read(ACC_DEVICE, OUT_Z_H_G) << 8) | (read(ACC_DEVICE, OUT_Z_L_G) & 0x000000FF)) * GYRO_SCALE_2000;				
-			}
-			
-			gyro[2] = -gyro[2];
-			
-			calibrateGyroscope(gyro);
-			
-		} catch (KuraException e) {
-			s_logger.error("Unable to read to I2C device.", e);
-		}
-		
-		return gyro;
-		
-	}
-	public void getAccelerometer() {
-		// Gets the orientation in degrees from the accelerometer only
-		s_logger.info("Method not yet implemented");
-	}
-
-	public float[] getAccelerometerRaw() {
-
-		// Accelerometer x y z raw data in Gs
-		float[] acc = new float[3];
-
-		int accFS = 0;
-		
-		try {
-			accFS = read(ACC_DEVICE, CTRL_REG6_XL) & 0x00000018;
-			if (accFS == 0x00000000) { // +/-2g
-				acc[0] = ((read(ACC_DEVICE, OUT_X_H_XL) << 8) | (read(ACC_DEVICE, OUT_X_L_XL) & 0x000000FF)) * ACC_SCALE_2G;
-				acc[1] = ((read(ACC_DEVICE, OUT_Y_H_XL) << 8) | (read(ACC_DEVICE, OUT_Y_L_XL) & 0x000000FF)) * ACC_SCALE_2G;
-				acc[2] = ((read(ACC_DEVICE, OUT_Z_H_XL) << 8) | (read(ACC_DEVICE, OUT_Z_L_XL) & 0x000000FF)) * ACC_SCALE_2G;
-			} 
-			else if (accFS == 0x00000010) { // +/-4g
-				acc[0] = ((read(ACC_DEVICE, OUT_X_H_XL) << 8) | (read(ACC_DEVICE, OUT_X_L_XL) & 0x000000FF)) * ACC_SCALE_4G;
-				acc[1] = ((read(ACC_DEVICE, OUT_Y_H_XL) << 8) | (read(ACC_DEVICE, OUT_Y_L_XL) & 0x000000FF)) * ACC_SCALE_4G;
-				acc[2] = ((read(ACC_DEVICE, OUT_Z_H_XL) << 8) | (read(ACC_DEVICE, OUT_Z_L_XL) & 0x000000FF)) * ACC_SCALE_4G;				
-			}
-			else if (accFS == 0x00000018) { // +/-8g
-				acc[0] = ((read(ACC_DEVICE, OUT_X_H_XL) << 8) | (read(ACC_DEVICE, OUT_X_L_XL) & 0x000000FF)) * ACC_SCALE_8G;
-				acc[1] = ((read(ACC_DEVICE, OUT_Y_H_XL) << 8) | (read(ACC_DEVICE, OUT_Y_L_XL) & 0x000000FF)) * ACC_SCALE_8G;
-				acc[2] = ((read(ACC_DEVICE, OUT_Z_H_XL) << 8) | (read(ACC_DEVICE, OUT_Z_L_XL) & 0x000000FF)) * ACC_SCALE_8G;				
-			}
-			else if (accFS == 0x00000008) { // +/-16g
-				acc[0] = ((read(ACC_DEVICE, OUT_X_H_XL) << 8) | (read(ACC_DEVICE, OUT_X_L_XL) & 0x000000FF)) * ACC_SCALE_16G;
-				acc[1] = ((read(ACC_DEVICE, OUT_Y_H_XL) << 8) | (read(ACC_DEVICE, OUT_Y_L_XL) & 0x000000FF)) * ACC_SCALE_16G;
-				acc[2] = ((read(ACC_DEVICE, OUT_Z_H_XL) << 8) | (read(ACC_DEVICE, OUT_Z_L_XL) & 0x000000FF)) * ACC_SCALE_16G;				
-			}
-			
-			acc[0] = -acc[0];
-			acc[1] = -acc[1];
-			
-			calibrateAcceleration(acc);
-			
-			// Swap X and Y axis to match SenseHat library
-			float accTemp = acc[1];
-			acc[1] = acc[0];
-			acc[0] = accTemp;
-			
-		} catch (KuraException e) {
-			s_logger.error("Unable to read to I2C device.", e);
-		}
-		
-		return acc;
-
-	}
-
-	public static void enableAccelerometer() {
-
-		// Enable accelerometer with default settings (ODR=119Hz, BW=50Hz, FS=+/-8g)
-		try {
-			disableAccelerometer();
-			Thread.sleep(1000);
-			byte[] value = {0x7B};
-			write(ACC_DEVICE, CTRL_REG6_XL, value);
-		} catch (KuraException e) {
-			s_logger.error("Unable to write to I2C device.", e);
-		} catch (InterruptedException e) {
-			s_logger.error(e.toString());
-		}
-	}
-
-	public static void disableAccelerometer() {
-
-		int ctrl_reg = 0x00000000;
-		try {
-			ctrl_reg = read(ACC_DEVICE, CTRL_REG6_XL) & 0x000000FF;
-			int value = ctrl_reg & 0x0000001F;
-			byte[] valueBytes = ByteBuffer.allocate(4).putInt(value).array();
-			write(ACC_DEVICE, CTRL_REG6_XL, valueBytes);
-		} catch (KuraException e) {
-			s_logger.error("Unable to write to I2C device.", e);
-		}
-
-	}
-
-	public static void enableGyroscope() {
-
-		// Enable gyroscope with default settings (ODR=119Hz, BW=31Hz, FSR=500, HPF=0.5Hz)
-		try {
-			disableGyroscope();
-			Thread.sleep(1000);
-			byte[] value = {0x69};
-			write(ACC_DEVICE, CTRL_REG1_G, value);
-			value[0] = 0x44;
-			write(ACC_DEVICE, CTRL_REG3_G, value);
-			gyroSampleRate = 119;
-		} catch (KuraException e) {
-			s_logger.error("Unable to write to I2C device.", e);
-		} catch (InterruptedException e) {
-			s_logger.error(e.toString());
-		}
-
-	}
-
-	public static void disableGyroscope() {
-
-		int ctrl_reg = 0x00000000;
-		try {
-			ctrl_reg = read(ACC_DEVICE, CTRL_REG1_G) & 0x000000FF;
-			int value = ctrl_reg & 0x0000001F;
-			byte[] valueBytes = ByteBuffer.allocate(4).putInt(value).array();
-			write(ACC_DEVICE, CTRL_REG1_G, valueBytes);
-		} catch (KuraException e) {
-			s_logger.error("Can't write to the device.", e);
-		}
-
-	}
-
-	public static void enableMagnetometer() {
-
-		// Enable magnetometer with default settings (TEMP_COMP=0, DO=20Hz, FS=+/-400uT)
-		try {
-			disableMagnetometer();
-			Thread.sleep(1000);
-			byte[] value = {0x14};
-			write(MAG_DEVICE, CTRL_REG1_M, value);
-			value[0] = 0x00;
-			write(MAG_DEVICE, CTRL_REG2_M, value);
-			write(MAG_DEVICE, CTRL_REG3_M, value);
-		} catch (KuraException e) {
-			s_logger.error("Unable to write to I2C device.", e);
-		} catch (InterruptedException e) {
-			s_logger.error(e.toString());
-		}
-
-	}
-
-	public static void disableMagnetometer() {
-
-		try {
-			byte[] value = {0x03};
-			write(MAG_DEVICE, CTRL_REG3_M, value);
-		} catch (KuraException e) {
-			s_logger.error("Unable to write to I2C device.", e);
-		}
-
-	}
-	
-	private void calibrateAcceleration(float[] acc) {
-		
-	    if (acc[0] >= 0.0)
-	    	acc[0] = acc[0] / ACCEL_CAL_MAX_X;
-	    else
-	    	acc[0] = acc[0] / (-ACCEL_CAL_MIN_X);
-
-	    if (acc[1] >= 0.0)
-	    	acc[1] = acc[1] / ACCEL_CAL_MAX_Y;
-	    else
-	    	acc[1] = acc[1] / (-ACCEL_CAL_MIN_Y);
-	    
-	    if (acc[2] >= 0.0)
-	    	acc[2] = acc[2] / ACCEL_CAL_MAX_Z;
-	    else
-	    	acc[2] = acc[2] / (-ACCEL_CAL_MIN_Z);
-	    
-	}
-	
-	private void calibrateGyroscope(float[] gyro) {
-		
-		float[] deltaAcceleration = {0F, 0F, 0F};
-		deltaAcceleration[0] = previousAcceleration[0];
-		deltaAcceleration[1] = previousAcceleration[1];
-		deltaAcceleration[2] = previousAcceleration[2];
-		
-		float[] currentAcceleration = getAccelerometerRaw();
-		deltaAcceleration[0] -= currentAcceleration[0];
-		deltaAcceleration[1] -= currentAcceleration[1];
-		deltaAcceleration[2] -= currentAcceleration[2];
-
-		previousAcceleration = currentAcceleration;
-		
-		float accVectorLength = (float) Math.sqrt(Math.pow(deltaAcceleration[0], 2) + Math.pow(deltaAcceleration[1], 2) + Math.pow(deltaAcceleration[2], 2));
-		float gyroVectorLength = (float) Math.sqrt(Math.pow(gyro[0], 2) + Math.pow(gyro[1], 2) + Math.pow(gyro[2], 2));
-		if (accVectorLength < ACC_ZERO && gyroVectorLength < GYRO_ZERO) {
-			// Correct the initial bias with real measures
-			if (gyroSampleCount < (5 * gyroSampleRate)) {
-				gyroBiasX = (1.0F - GYRO_LEARNING_ALPHA) * gyroBiasX + GYRO_LEARNING_ALPHA * gyro[0];
-				gyroBiasY = (1.0F - GYRO_LEARNING_ALPHA) * gyroBiasY + GYRO_LEARNING_ALPHA * gyro[1];
-				gyroBiasZ = (1.0F - GYRO_LEARNING_ALPHA) * gyroBiasZ + GYRO_LEARNING_ALPHA * gyro[2];
-				
-				gyroSampleCount++;
-			}
-			else {
-				gyroBiasX = (1.0F - GYRO_CONTINIOUS_ALPHA) * gyroBiasX + GYRO_CONTINIOUS_ALPHA * gyro[0];
-				gyroBiasY = (1.0F - GYRO_CONTINIOUS_ALPHA) * gyroBiasY + GYRO_CONTINIOUS_ALPHA * gyro[1];
-				gyroBiasZ = (1.0F - GYRO_CONTINIOUS_ALPHA) * gyroBiasZ + GYRO_CONTINIOUS_ALPHA * gyro[2];
-			}
-		}
-		
-		gyro[0] -= gyroBiasX;
-		gyro[1] -= gyroBiasY;
-		gyro[2] -= gyroBiasZ;
-	}
-	
-	public void setGyroSampleRate(int sampleRate) {
-		gyroSampleRate = sampleRate;
-	}
-	
-	private void calibrateMagnetometer(float[] mag) {
-		
-		mag[0] = (mag[0] - compassOffsetX) * compassScaleX;
-		mag[1] = (mag[1] - compassOffsetY) * compassScaleY;
-		mag[2] = (mag[2] - compassOffsetZ) * compassScaleZ;
-		
-		mag[0] -= COMPASS_ELLIPSOID_OFFSET_X;
-		mag[1] -= COMPASS_ELLIPSOID_OFFSET_Y;
-		mag[2] -= COMPASS_ELLIPSOID_OFFSET_Z;
-		
-		mag[0] = mag[0] * COMPASS_ELLIPSOID_CORR_11 +
-				 mag[1] * COMPASS_ELLIPSOID_CORR_12 +
-				 mag[2] * COMPASS_ELLIPSOID_CORR_13;
-		
-		mag[1] = mag[0] * COMPASS_ELLIPSOID_CORR_21 +
-				 mag[1] * COMPASS_ELLIPSOID_CORR_22 +
-				 mag[2] * COMPASS_ELLIPSOID_CORR_23;
-		
-		mag[2] = mag[0] * COMPASS_ELLIPSOID_CORR_31 +
-				 mag[1] * COMPASS_ELLIPSOID_CORR_32 +
-				 mag[2] * COMPASS_ELLIPSOID_CORR_33;
-		
-		CompassAverage[0] = mag[0] * COMPASS_ALPHA + CompassAverage[0] * (1.0F - COMPASS_ALPHA);
-		CompassAverage[1] = mag[1] * COMPASS_ALPHA + CompassAverage[1] * (1.0F - COMPASS_ALPHA);
-		CompassAverage[2] = mag[2] * COMPASS_ALPHA + CompassAverage[2] * (1.0F - COMPASS_ALPHA);
-		
-	}
-	
-	private void setCalibrationData() {
-		
-		gyroBiasX = GYRO_BIAS_X_INIT;
-		gyroBiasY = GYRO_BIAS_Y_INIT;
-		gyroBiasZ = GYRO_BIAS_Z_INIT;
-		
-		float compassSwingX = COMPASS_MAX_X - COMPASS_MIN_X;
-		float compassSwingY = COMPASS_MAX_Y - COMPASS_MIN_Y;
-		float compassSwingZ = COMPASS_MAX_Z - COMPASS_MIN_Z;
-		
-		float maxCompassSwing = Math.max(compassSwingX, Math.max(compassSwingY, compassSwingZ)) / 2.0F;
-		
-		compassScaleX = maxCompassSwing / (compassSwingX / 2.0F);
-		compassScaleY = maxCompassSwing / (compassSwingY / 2.0F);
-		compassScaleZ = maxCompassSwing / (compassSwingZ / 2.0F);
-
-		compassOffsetX = (COMPASS_MAX_X + COMPASS_MIN_X) / 2.0F;
-		compassOffsetY = (COMPASS_MAX_Y + COMPASS_MIN_Y) / 2.0F;
-		compassOffsetZ = (COMPASS_MAX_Z + COMPASS_MIN_Z) / 2.0F;
-		
-	}
-	
-=======
 
     private static final Logger s_logger = LoggerFactory.getLogger(LSM9DS1.class);
 
@@ -1280,5 +652,4 @@
 
     }
 
->>>>>>> e3f74823
 }