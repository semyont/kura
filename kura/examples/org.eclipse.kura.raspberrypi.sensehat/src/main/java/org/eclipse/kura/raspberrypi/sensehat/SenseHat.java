/*******************************************************************************
 * Copyright (c) 2011, 2016 Eurotech and/or its affiliates
 *
 * All rights reserved. This program and the accompanying materials
 * are made available under the terms of the Eclipse Public License v1.0
 * which accompanies this distribution, and is available at
 * http://www.eclipse.org/legal/epl-v10.html
 *
 * Contributors:
 *     Eurotech
 *******************************************************************************/
package org.eclipse.kura.raspberrypi.sensehat;

import org.eclipse.kura.raspberrypi.sensehat.ledmatrix.FrameBuffer;
import org.eclipse.kura.raspberrypi.sensehat.sensors.HTS221;
import org.eclipse.kura.raspberrypi.sensehat.sensors.LPS25H;
import org.eclipse.kura.raspberrypi.sensehat.sensors.LSM9DS1;
import org.eclipse.kura.raspsberrypi.sensehat.joystick.Joystick;

public interface SenseHat {
<<<<<<< HEAD
	
	public FrameBuffer getFrameBuffer();
	
	public Joystick getJoystick();
	
	public HTS221 getHumiditySensor(int bus, int address, int addressSize, int frequency);
	
	public LPS25H getPressureSensor(int bus, int address, int addressSize, int frequency);
	
	public LSM9DS1 getIMUSensor(int bus, int accAddress, int magAddress, int addressSize, int frequency);
=======

    public FrameBuffer getFrameBuffer();

    public Joystick getJoystick();

    public HTS221 getHumiditySensor(int bus, int address, int addressSize, int frequency);

    public LPS25H getPressureSensor(int bus, int address, int addressSize, int frequency);

    public LSM9DS1 getIMUSensor(int bus, int accAddress, int magAddress, int addressSize, int frequency);
>>>>>>> e3f74823

}<|MERGE_RESOLUTION|>--- conflicted
+++ resolved
@@ -18,18 +18,6 @@
 import org.eclipse.kura.raspsberrypi.sensehat.joystick.Joystick;
 
 public interface SenseHat {
-<<<<<<< HEAD
-	
-	public FrameBuffer getFrameBuffer();
-	
-	public Joystick getJoystick();
-	
-	public HTS221 getHumiditySensor(int bus, int address, int addressSize, int frequency);
-	
-	public LPS25H getPressureSensor(int bus, int address, int addressSize, int frequency);
-	
-	public LSM9DS1 getIMUSensor(int bus, int accAddress, int magAddress, int addressSize, int frequency);
-=======
 
     public FrameBuffer getFrameBuffer();
 
@@ -40,6 +28,5 @@
     public LPS25H getPressureSensor(int bus, int address, int addressSize, int frequency);
 
     public LSM9DS1 getIMUSensor(int bus, int accAddress, int magAddress, int addressSize, int frequency);
->>>>>>> e3f74823
 
 }