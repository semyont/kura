--- conflicted
+++ resolved
@@ -27,97 +27,6 @@
 
 public class FirewallPanelUi extends Composite {
 
-<<<<<<< HEAD
-	private static FirewallPanelUiUiBinder uiBinder = GWT.create(FirewallPanelUiUiBinder.class);
-
-	interface FirewallPanelUiUiBinder extends UiBinder<Widget, FirewallPanelUi> {
-	}
-
-	private static OpenPortsTabUi openPortsBinder = GWT.create(OpenPortsTabUi.class);
-	private static PortForwardingTabUi portForwardingBinder = GWT.create(PortForwardingTabUi.class);
-	private static NatTabUi ipForwardingBinder = GWT.create(NatTabUi.class);
-
-	private static final Messages MSGS = GWT.create(Messages.class);
-	
-	
-	@UiField
-	HTMLPanel firewallIntro;
-	@UiField
-	AnchorListItem openPorts, portForwarding, ipForwarding; 
-	@UiField
-	Well content;
-
-	public FirewallPanelUi() {
-		initWidget(uiBinder.createAndBindUi(this));
-		firewallIntro.add(new Span("<p>"+MSGS.firewallIntro()+"</p>"));
-		openPorts.setText(MSGS.firewallOpenPorts());
-		portForwarding.setText(MSGS.firewallPortForwarding());
-		ipForwarding.setText(MSGS.firewallNat());
-
-		openPorts.addClickHandler(new ClickHandler(){
-			@Override
-			public void onClick(ClickEvent event) {
-				setSelectedActive(openPorts);
-				content.clear();
-				content.add(openPortsBinder);
-				if (!openPortsBinder.isDirty()) {
-					openPortsBinder.refresh();
-				}
-			}});
-
-		portForwarding.addClickHandler(new ClickHandler(){
-			@Override
-			public void onClick(ClickEvent event) {
-				setSelectedActive(portForwarding);
-				content.clear();
-				content.add(portForwardingBinder);
-				if (!portForwardingBinder.isDirty()) {
-					portForwardingBinder.refresh();
-				}
-			}});
-
-		ipForwarding.addClickHandler(new ClickHandler(){
-			@Override
-			public void onClick(ClickEvent event) {
-				setSelectedActive(ipForwarding);
-				content.clear();
-				content.add(ipForwardingBinder);
-				if (!ipForwardingBinder.isDirty()) {
-					ipForwardingBinder.refresh();
-				}
-			}});
-	}
-
-	public void initFirewallPanel() {
-		setSelectedActive(openPorts);
-		content.clear();
-		content.add(openPortsBinder);
-		openPortsBinder.refresh();
-	}
-
-	public void setSelectedActive(AnchorListItem item){
-		openPorts.setActive(false);
-		portForwarding.setActive(false);
-		ipForwarding.setActive(false);
-		item.setActive(true);
-	}
-
-	public boolean isDirty() {
-		return openPortsBinder.isDirty() || portForwardingBinder.isDirty() || ipForwardingBinder.isDirty();
-	}
-
-	public void setDirty(boolean b) {
-		if (openPortsBinder != null) {
-			openPortsBinder.setDirty(b);
-		}
-		if (portForwardingBinder != null) {
-			portForwardingBinder.setDirty(b);
-		}
-		if (ipForwardingBinder != null) {
-			ipForwardingBinder.setDirty(b);
-		}
-	}
-=======
     private static FirewallPanelUiUiBinder uiBinder = GWT.create(FirewallPanelUiUiBinder.class);
 
     interface FirewallPanelUiUiBinder extends UiBinder<Widget, FirewallPanelUi> {
@@ -212,5 +121,4 @@
             ipForwardingBinder.setDirty(b);
         }
     }
->>>>>>> e3f74823
 }