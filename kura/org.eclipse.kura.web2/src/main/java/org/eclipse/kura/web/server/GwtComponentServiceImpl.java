--- conflicted
+++ resolved
@@ -39,419 +39,6 @@
 import org.eclipse.kura.web.shared.model.GwtConfigParameter.GwtConfigParameterType;
 import org.eclipse.kura.web.shared.model.GwtXSRFToken;
 import org.eclipse.kura.web.shared.service.GwtComponentService;
-<<<<<<< HEAD
-
-public class GwtComponentServiceImpl extends OsgiRemoteServiceServlet implements GwtComponentService 
-{
-	private static final long serialVersionUID = -4176701819112753800L;
-
-	public List<GwtConfigComponent> findComponentConfigurations(GwtXSRFToken xsrfToken) throws GwtKuraException {
-		checkXSRFToken(xsrfToken);
-		ConfigurationService cs = ServiceLocator.getInstance().getService(ConfigurationService.class);		
-		List<GwtConfigComponent> gwtConfigs = new ArrayList<GwtConfigComponent>();
-		try {
-
-			List<ComponentConfiguration> configs = cs.getComponentConfigurations();
-			// sort the list alphabetically by service name
-			Collections.sort(configs, new Comparator<ComponentConfiguration>() {
-				public int compare(ComponentConfiguration arg0,
-						ComponentConfiguration arg1) {
-					String name0 = arg0.getPid().substring(arg0.getPid().lastIndexOf(".")); 
-					String name1 = arg1.getPid().substring(arg1.getPid().lastIndexOf(".")); 
-					return name0.compareTo(name1);
-				}});
-			for (ComponentConfiguration config : configs) {
-
-				// ignore items we want to hide
-				if (config.getPid().endsWith("SystemPropertiesService") || 
-						config.getPid().endsWith("NetworkAdminService") ||
-						config.getPid().endsWith("NetworkConfigurationService") ||
-						config.getPid().endsWith("SslManagerService")   ||
-						config.getPid().endsWith("FirewallConfigurationService")) {
-					continue;
-				}
-
-				OCD ocd = config.getDefinition();
-				if (ocd != null) {
-
-					GwtConfigComponent gwtConfig = new GwtConfigComponent();
-					//gwtConfig.setComponentId(ocd.getId());
-					gwtConfig.setComponentId(config.getPid());
-					
-					Map<String, Object> props = config.getConfigurationProperties();
-					if (props != null && props.get("service.factoryPid") != null){
-						String pid = stripPidPrefix(config.getPid());
-						gwtConfig.setComponentName(pid);
-					}else{
-						gwtConfig.setComponentName(ocd.getName());
-					}
-					
-					gwtConfig.setComponentDescription(ocd.getDescription());
-					if (ocd.getIcon() != null && !ocd.getIcon().isEmpty()) {
-						Icon icon = ocd.getIcon().get(0);
-						gwtConfig.setComponentIcon(icon.getResource());
-					}
-
-					List<GwtConfigParameter> gwtParams = new ArrayList<GwtConfigParameter>();
-					gwtConfig.setParameters(gwtParams);
-					for (AD ad : ocd.getAD()) {
-						GwtConfigParameter gwtParam = new GwtConfigParameter();
-						gwtParam.setId(ad.getId());
-						gwtParam.setName(ad.getName());
-						gwtParam.setDescription(ad.getDescription());
-						gwtParam.setType(GwtConfigParameterType.valueOf(ad.getType().name()));
-						gwtParam.setRequired(ad.isRequired());
-						gwtParam.setCardinality(ad.getCardinality());
-						if (ad.getOption() != null && !ad.getOption().isEmpty()) {
-							Map<String, String> options = new HashMap<String, String>();
-							for (Option option : ad.getOption()) {
-								options.put(option.getLabel(), option.getValue());
-							}
-							gwtParam.setOptions(options);
-						}
-						gwtParam.setMin(ad.getMin());
-						gwtParam.setMax(ad.getMax());
-						if (config.getConfigurationProperties() != null) {
-
-							// handle the value based on the cardinality of the attribute
-							int cardinality = ad.getCardinality();
-							Object value = config.getConfigurationProperties().get(ad.getId());
-							if (value != null) {
-								if (cardinality == 0 || cardinality == 1 || cardinality == -1) {
-									if(gwtParam.getType().equals(GwtConfigParameterType.PASSWORD)){
-										gwtParam.setValue(PLACEHOLDER);
-									} else {
-										gwtParam.setValue(String.valueOf(value));
-									}
-								}
-								else {
-									// this could be an array value
-									if (value instanceof Object[]) {
-										Object[] objValues = (Object[]) value;
-										List<String> strValues = new ArrayList<String>();
-										for (Object v : objValues) {
-											if (v != null) {
-												if(gwtParam.getType().equals(GwtConfigParameterType.PASSWORD)){
-													strValues.add(PLACEHOLDER);
-												} else {
-													strValues.add(String.valueOf(v));
-												}
-											}
-										}
-										gwtParam.setValues(strValues.toArray( new String[]{}));
-									}
-								}
-							}
-							gwtParams.add(gwtParam);
-						}
-					}
-					gwtConfigs.add(gwtConfig);
-				}
-			}
-		} 
-		catch (Throwable t) {
-			KuraExceptionHandler.handle(t);
-		}
-		return gwtConfigs;
-	}
-
-	public List<GwtConfigComponent> findComponentConfiguration(GwtXSRFToken xsrfToken) throws GwtKuraException {
-		checkXSRFToken(xsrfToken);
-		ConfigurationService cs = ServiceLocator.getInstance().getService(ConfigurationService.class);		
-		List<GwtConfigComponent> gwtConfigs = new ArrayList<GwtConfigComponent>();
-		try {
-
-			List<ComponentConfiguration> configs = cs.getComponentConfigurations();
-			// sort the list alphabetically by service name
-			Collections.sort(configs, new Comparator<ComponentConfiguration>() {
-				public int compare(ComponentConfiguration arg0,
-						ComponentConfiguration arg1) {
-					String name0 = arg0.getPid().substring(arg0.getPid().lastIndexOf(".")); 
-					String name1 = arg1.getPid().substring(arg1.getPid().lastIndexOf(".")); 
-					return name0.compareTo(name1);
-				}});
-			for (ComponentConfiguration config : configs) {
-
-				// ignore items we want to hide
-				if (!config.getPid().endsWith("CommandCloudApp")) {
-					continue;
-				}
-
-				OCD ocd = config.getDefinition();
-				if (ocd != null) {
-
-					GwtConfigComponent gwtConfig = new GwtConfigComponent();
-					//gwtConfig.setComponentId(ocd.getId());
-					gwtConfig.setComponentId(config.getPid());
-					
-					Map<String, Object> props = config.getConfigurationProperties();
-					if (props != null && props.get("service.factoryPid") != null){
-						String pid = stripPidPrefix(config.getPid());
-						gwtConfig.setComponentName(pid);
-					}else{
-						gwtConfig.setComponentName(ocd.getName());
-					}
-					
-					gwtConfig.setComponentDescription(ocd.getDescription());
-					if (ocd.getIcon() != null && !ocd.getIcon().isEmpty()) {
-						Icon icon = ocd.getIcon().get(0);
-						gwtConfig.setComponentIcon(icon.getResource());
-					}
-
-					List<GwtConfigParameter> gwtParams = new ArrayList<GwtConfigParameter>();
-					gwtConfig.setParameters(gwtParams);
-					for (AD ad : ocd.getAD()) {
-
-						GwtConfigParameter gwtParam = new GwtConfigParameter();
-						gwtParam.setId(ad.getId());
-						gwtParam.setName(ad.getName());
-						gwtParam.setDescription(ad.getDescription());
-						gwtParam.setType(GwtConfigParameterType.valueOf(ad.getType().name()));
-						gwtParam.setRequired(ad.isRequired());
-						gwtParam.setCardinality(ad.getCardinality());
-						if (ad.getOption() != null && !ad.getOption().isEmpty()) {
-							Map<String, String> options = new HashMap<String, String>();
-							for (Option option : ad.getOption()) {
-								options.put(option.getLabel(), option.getValue());
-							}
-							gwtParam.setOptions(options);
-						}
-						gwtParam.setMin(ad.getMin());
-						gwtParam.setMax(ad.getMax());
-						if (config.getConfigurationProperties() != null) {
-
-							// handle the value based on the cardinality of the attribute
-							int cardinality = ad.getCardinality();
-							Object value = config.getConfigurationProperties().get(ad.getId());
-							if (value != null) {
-								if (cardinality == 0 || cardinality == 1 || cardinality == -1) {
-									gwtParam.setValue(String.valueOf(value));
-								}
-								else {
-									// this could be an array value
-									if (value instanceof Object[]) {
-										Object[] objValues = (Object[]) value;
-										List<String> strValues = new ArrayList<String>();
-										for (Object v : objValues) {
-											if (v != null) {
-												strValues.add(String.valueOf(v));
-											}
-										}
-										gwtParam.setValues(strValues.toArray( new String[]{}));
-									}
-								}
-							}
-							gwtParams.add(gwtParam);
-						}
-					}
-					gwtConfigs.add(gwtConfig);
-				}
-			}
-		} 
-		catch (Throwable t) {
-			KuraExceptionHandler.handle(t);
-		}
-		return gwtConfigs;
-	}
-
-
-	public void updateComponentConfiguration(GwtXSRFToken xsrfToken, GwtConfigComponent gwtCompConfig) throws GwtKuraException {
-		checkXSRFToken(xsrfToken);
-		ConfigurationService cs = ServiceLocator.getInstance().getService(ConfigurationService.class);
-		try {
-
-			// Build the new properties
-			Map<String,Object> properties = new HashMap<String,Object>();
-			ComponentConfiguration backupCC= cs.getComponentConfiguration(gwtCompConfig.getComponentId());
-			Map<String,Object> backupConfigProp= backupCC.getConfigurationProperties();
-			for (GwtConfigParameter gwtConfigParam : gwtCompConfig.getParameters()) {
-
-				Object objValue = null;
-
-				ComponentConfiguration currentCC= cs.getComponentConfiguration(gwtCompConfig.getComponentId());
-				Map<String,Object> currentConfigProp= currentCC.getConfigurationProperties();
-				Object currentObjValue = currentConfigProp.get(gwtConfigParam.getName());
-
-				int cardinality = gwtConfigParam.getCardinality();	        	
-				if (cardinality == 0 || cardinality == 1 || cardinality == -1) {	        	
-
-					String strValue = gwtConfigParam.getValue();
-
-					if((currentObjValue instanceof Password) && PLACEHOLDER.equals(strValue)){
-						objValue = currentConfigProp.get(gwtConfigParam.getName());
-					} else {
-						objValue = getObjectValue(gwtConfigParam, strValue);
-					}
-				}
-				else {
-
-					String[] strValues = gwtConfigParam.getValues();
-
-					if(currentObjValue instanceof Password[]) {
-						Password[] currentPasswordValue= (Password[]) currentObjValue;
-						for(int i=0; i<strValues.length; i++){
-							if(PLACEHOLDER.equals(strValues[i])){
-								strValues[i]= new String(currentPasswordValue[i].getPassword());
-							}
-						}
-					}
-
-					objValue = getObjectValue(gwtConfigParam, strValues);
-				}
-				properties.put(gwtConfigParam.getName(), objValue);
-			}
-
-			// Force kura.service.pid into properties, if originally present
-			if(backupConfigProp.get("kura.service.pid")!=null){
-				properties.put("kura.service.pid", backupConfigProp.get("kura.service.pid"));
-			}
-			//
-			// apply them
-			cs.updateConfiguration(gwtCompConfig.getComponentId(), properties);
-		} catch (Throwable t) {
-			KuraExceptionHandler.handle(t);
-		}
-	}
-
-
-	private Object getObjectValue(GwtConfigParameter gwtConfigParam, String strValue) {
-		Object objValue = null;
-		if (strValue != null) {		        
-			GwtConfigParameterType gwtType = gwtConfigParam.getType();
-			switch (gwtType) {			
-			case LONG:
-				objValue = Long.parseLong(strValue);
-				break;
-			case DOUBLE:
-				objValue = Double.parseDouble(strValue);
-				break;
-			case FLOAT:
-				objValue = Float.parseFloat(strValue);
-				break;
-			case INTEGER:
-				objValue = Integer.parseInt(strValue);
-				break;
-			case SHORT:
-				objValue = Short.parseShort(strValue);
-				break;
-			case BYTE:
-				objValue = Byte.parseByte(strValue);
-				break;				
-
-			case BOOLEAN:
-				objValue = Boolean.parseBoolean(strValue);
-				break;				
-
-			case PASSWORD:
-				objValue = new Password(strValue);
-				break;
-
-			case CHAR:
-				objValue = Character.valueOf(strValue.charAt(0));
-				break;
-
-			case STRING:
-				objValue = strValue;
-				break;			        
-			}
-		}
-		return objValue;
-	}
-
-
-
-	private Object[] getObjectValue(GwtConfigParameter gwtConfigParam, String[] defaultValues) {		
-		List<Object> values = new ArrayList<Object>();
-		GwtConfigParameterType type = gwtConfigParam.getType();
-		switch (type) {
-		case BOOLEAN:
-			for (String value : defaultValues) {
-				if (!value.trim().isEmpty())
-					values.add(Boolean.valueOf(value));				
-			}
-			return values.toArray( new Boolean[]{});
-
-		case BYTE: 
-			for (String value : defaultValues) {
-				if (!value.trim().isEmpty())
-					values.add(Byte.valueOf(value));				
-			}
-			return values.toArray( new Byte[]{});
-
-		case CHAR: 
-			for (String value : defaultValues) {
-				if (!value.trim().isEmpty())
-					values.add( new Character(value.charAt(0)));		
-			}
-			return values.toArray( new Character[]{});
-
-		case DOUBLE: 
-			for (String value : defaultValues) {
-				if (!value.trim().isEmpty())
-					values.add(Double.valueOf(value));		
-			}
-			return values.toArray( new Double[]{});
-
-		case FLOAT: 
-			for (String value : defaultValues) {
-				if (!value.trim().isEmpty())
-					values.add(Float.valueOf(value));
-			}
-			return values.toArray( new Float[]{});
-
-		case INTEGER: 
-			for (String value : defaultValues) {
-				if (!value.trim().isEmpty())
-					values.add(Integer.valueOf(value));		
-			}
-			return values.toArray( new Integer[]{});
-
-		case LONG: 
-			for (String value : defaultValues) {
-				if (!value.trim().isEmpty())
-					values.add(Long.valueOf(value));		
-			}
-			return values.toArray( new Long[]{});
-
-		case SHORT: 
-			for (String value : defaultValues) {
-				if (!value.trim().isEmpty())
-					values.add(Short.valueOf(value));		
-			}
-			return values.toArray( new Short[]{});
-
-		case PASSWORD: 
-			for (String value : defaultValues) {
-				if (!value.trim().isEmpty())
-					values.add( new Password(value));		
-			}
-			return values.toArray( new Password[]{});
-
-		case STRING:
-			for (String value : defaultValues) {
-				if (!value.trim().isEmpty())
-					values.add(value);
-			}
-			return values.toArray( new String[]{});
-		}
-
-		return null;
-	}
-	
-	private String stripPidPrefix(String pid) {
-		int start = pid.lastIndexOf('.');
-		if (start < 0) {
-			return pid;
-		} else {
-			int begin = start + 1;
-			if (begin < pid.length()) {
-				return pid.substring(begin);
-			} else {
-				return pid;
-			}
-		}
-	}
-=======
 import org.osgi.framework.ServiceReference;
 
 public class GwtComponentServiceImpl extends OsgiRemoteServiceServlet implements GwtComponentService {
@@ -983,5 +570,4 @@
         }
         return gwtParams;
     }
->>>>>>> e3f74823
 }