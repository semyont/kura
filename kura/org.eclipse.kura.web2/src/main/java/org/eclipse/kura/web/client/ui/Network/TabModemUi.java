/*******************************************************************************
 * Copyright (c) 2011, 2016 Eurotech and/or its affiliates
 *
 * All rights reserved. This program and the accompanying materials
 * are made available under the terms of the Eclipse Public License v1.0
 * which accompanies this distribution, and is available at
 * http://www.eclipse.org/legal/epl-v10.html
 *
 * Contributors:
 *     Eurotech
 *******************************************************************************/
package org.eclipse.kura.web.client.ui.Network;

import java.util.HashMap;
import java.util.List;
import java.util.Map;

import org.eclipse.kura.web.client.messages.Messages;
import org.eclipse.kura.web.client.util.MessageUtils;
import org.eclipse.kura.web.shared.model.GwtModemAuthType;
import org.eclipse.kura.web.shared.model.GwtModemInterfaceConfig;
import org.eclipse.kura.web.shared.model.GwtNetInterfaceConfig;
import org.eclipse.kura.web.shared.model.GwtSession;
import org.gwtbootstrap3.client.ui.FieldSet;
import org.gwtbootstrap3.client.ui.FormControlStatic;
import org.gwtbootstrap3.client.ui.FormGroup;
import org.gwtbootstrap3.client.ui.FormLabel;
import org.gwtbootstrap3.client.ui.HelpBlock;
import org.gwtbootstrap3.client.ui.Input;
import org.gwtbootstrap3.client.ui.ListBox;
import org.gwtbootstrap3.client.ui.PanelHeader;
import org.gwtbootstrap3.client.ui.RadioButton;
import org.gwtbootstrap3.client.ui.TextBox;
import org.gwtbootstrap3.client.ui.constants.ValidationState;
import org.gwtbootstrap3.client.ui.html.Span;

import com.google.gwt.core.client.GWT;
import com.google.gwt.event.dom.client.BlurEvent;
import com.google.gwt.event.dom.client.BlurHandler;
import com.google.gwt.event.dom.client.ChangeEvent;
import com.google.gwt.event.dom.client.ChangeHandler;
import com.google.gwt.event.dom.client.MouseOutEvent;
import com.google.gwt.event.dom.client.MouseOutHandler;
import com.google.gwt.event.dom.client.MouseOverEvent;
import com.google.gwt.event.dom.client.MouseOverHandler;
import com.google.gwt.event.logical.shared.ValueChangeEvent;
import com.google.gwt.event.logical.shared.ValueChangeHandler;
import com.google.gwt.uibinder.client.UiBinder;
import com.google.gwt.uibinder.client.UiField;
import com.google.gwt.user.client.ui.Composite;
import com.google.gwt.user.client.ui.ScrollPanel;
import com.google.gwt.user.client.ui.Widget;

public class TabModemUi extends Composite implements NetworkTab {

<<<<<<< HEAD
	private static final String MODEM_AUTH_NONE_MESSAGE = MessageUtils.get(GwtModemAuthType.netModemAuthNONE.name());
	private static TabModemUiUiBinder uiBinder = GWT.create(TabModemUiUiBinder.class);

	interface TabModemUiUiBinder extends UiBinder<Widget, TabModemUi> {
	}

	private static final Messages MSGS = GWT.create(Messages.class);
	private static final String REGEX_NUM = "(?:\\d*)?\\d+";

	private GwtSession session;
	private TabTcpIpUi tcpTab;
	private boolean dirty;
	private GwtModemInterfaceConfig selectedNetIfConfig;
	private final Map<String, String> defaultDialString = new HashMap<String, String>();
	private String dialString;

	@UiField
	FormGroup groupReset, groupMaxfail, groupIdle, groupInterval, groupFailure,
	groupNumber, groupDial,groupApn;
	@UiField
	FormLabel labelModel, labelNetwork, labelService, labelModem, labelNumber,
	labelDial, labelApn, labelAuth, labelUsername, labelPassword,
	labelReset, labelPersist, labelMaxfail, labelIdle, labelActive,
	labelInterval, labelFailure;
	@UiField
	HelpBlock helpReset, helpMaxfail, helpIdle, helpInterval, helpFailure, helpNumber;

	@UiField
	ListBox network, auth;
	@UiField
	TextBox modem, number, dial, apn, username, reset, maxfail, idle, active,
	interval, failure;
	@UiField
	FormControlStatic model, service;
	@UiField
	Input password;
	@UiField
	RadioButton radio1, radio2;
	@UiField
	PanelHeader helpTitle;
	@UiField
	ScrollPanel helpText;
	@UiField
	FieldSet field;

	public TabModemUi(GwtSession currentSession, TabTcpIpUi tcp) {
		initWidget(uiBinder.createAndBindUi(this));
		session = currentSession;
		tcpTab = tcp;

		defaultDialString.put("HE910", "atd*99***1#");
		defaultDialString.put("DE910", "atd#777");
		initForm();

		tcpTab.status.addChangeHandler(new ChangeHandler(){
			@Override
			public void onChange(ChangeEvent event) {
				update();
			}});
	}

	@Override
	public void setDirty(boolean flag) {
		dirty = flag;
	}

	@Override
	public boolean isDirty() {
		return dirty;
	}

	public boolean isValid(){
		if (number.getText() == null || "".equals(number.getText().trim())) {
			groupNumber.setValidationState(ValidationState.ERROR);
		}
		if (dial.getText() == null || "".equals(dial.getText().trim())) {
			groupDial.setValidationState(ValidationState.ERROR);
		}
		if (apn.getText() == null || "".equals(apn.getText().trim())) {
			if (apn.isEnabled()) {
				groupApn.setValidationState(ValidationState.ERROR);
			}
		}
		if (maxfail.getText() == null || "".equals(maxfail.getText().trim())) {
			groupMaxfail.setValidationState(ValidationState.ERROR);
		}
		if (idle.getText() == null || "".equals(idle.getText().trim())) {
			groupIdle.setValidationState(ValidationState.ERROR);
		}
		if (interval.getText() == null || "".equals(interval.getText().trim())) {
			groupInterval.setValidationState(ValidationState.ERROR);
		}
		if (failure.getText() == null || "".equals(failure.getText().trim())) {
			groupFailure.setValidationState(ValidationState.ERROR);
		}

		if( groupNumber.getValidationState().equals(ValidationState.ERROR)   ||
				groupDial.getValidationState().equals(ValidationState.ERROR)     ||
				groupApn.getValidationState().equals(ValidationState.ERROR)      || 
				groupMaxfail.getValidationState().equals(ValidationState.ERROR)  ||
				groupIdle.getValidationState().equals(ValidationState.ERROR)     ||
				groupInterval.getValidationState().equals(ValidationState.ERROR) ||
				groupFailure.getValidationState().equals(ValidationState.ERROR)  ){
			return false;
		}else{
			return true;
		}
	}

	@Override
	public void setNetInterface(GwtNetInterfaceConfig config) {
		setDirty(true);
		if (config instanceof GwtModemInterfaceConfig) {
			selectedNetIfConfig = (GwtModemInterfaceConfig) config;
		}
	}

	@Override
	public void refresh() {
		if (isDirty()) {
			setDirty(false);
			resetValidations();
			if (selectedNetIfConfig == null) {
				reset();
			} else {
				update();
			}
		}
	}

	public void getUpdatedNetInterface(GwtNetInterfaceConfig updatedNetIf) {
		GwtModemInterfaceConfig updatedModemNetIf = (GwtModemInterfaceConfig) updatedNetIf;

		if (model.getText() != null && service.getText() != null) {
			// note - status is set in tcp/ip tab
			updatedModemNetIf.setPppNum(Integer.parseInt(number.getText()));
			updatedModemNetIf.setModemId((modem.getText().trim() != null) ? modem.getText().trim() : "");
			updatedModemNetIf.setDialString((dial.getText().trim() != null) ? dial.getText().trim() : "");
			updatedModemNetIf.setApn((apn.getText().trim() != null) ? apn.getText().trim() : "");

			String authValue = auth.getSelectedValue();
			for (GwtModemAuthType authT : GwtModemAuthType.values()) {
				if (MessageUtils.get(authT.name()).equals(authValue)) {
					updatedModemNetIf.setAuthType(authT);
				}
			}

			if (updatedModemNetIf.getAuthType() != GwtModemAuthType.netModemAuthNONE) {
				updatedModemNetIf.setUsername((username.getText().trim() != null) ? username.getText().trim() : "");
				updatedModemNetIf.setPassword((password.getText().trim() != null) ? password.getText().trim() : "");
			}

			updatedModemNetIf.setResetTimeout(Integer.parseInt(reset.getValue().trim()));
			updatedModemNetIf.setPersist(radio1.getValue());
			updatedModemNetIf.setMaxFail(Integer.parseInt(maxfail.getText().trim()));
			updatedModemNetIf.setIdle(Integer.parseInt(idle.getText().trim()));
			updatedModemNetIf.setActiveFilter((active.getText() != "") ? active.getText().trim() : "");
			updatedModemNetIf.setLcpEchoInterval(Integer.parseInt(interval.getText().trim()));
			updatedModemNetIf.setLcpEchoFailure(Integer.parseInt(failure.getText().trim()));
			// ---
		} else {
			// initForm hasn't been called yet

			updatedModemNetIf.setPppNum(selectedNetIfConfig.getPppNum());
			updatedModemNetIf.setModemId(selectedNetIfConfig.getModemId());
			updatedModemNetIf.setDialString(selectedNetIfConfig.getDialString());
			updatedModemNetIf.setApn(selectedNetIfConfig.getApn());
			updatedModemNetIf.setAuthType(selectedNetIfConfig.getAuthType());
			updatedModemNetIf.setUsername(selectedNetIfConfig.getUsername());
			updatedModemNetIf.setPassword(selectedNetIfConfig.getPassword());
			updatedModemNetIf.setResetTimeout(selectedNetIfConfig.getResetTimeout());
			updatedModemNetIf.setPersist(selectedNetIfConfig.isPersist());
			updatedModemNetIf.setMaxFail(selectedNetIfConfig.getMaxFail());
			updatedModemNetIf.setIdle(selectedNetIfConfig.getIdle());
			updatedModemNetIf.setActiveFilter(selectedNetIfConfig.getActiveFilter());
			updatedModemNetIf.setLcpEchoInterval(selectedNetIfConfig.getLcpEchoInterval());
			updatedModemNetIf.setLcpEchoFailure(selectedNetIfConfig.getLcpEchoFailure());
		}

	}

	// ----Private Methods----
	private void initForm() {

		// MODEL
		labelModel.setText(MSGS.netModemModel());

		// NETWORK TECHNOLOGY
		labelNetwork.setText(MSGS.netModemNetworkTechnology());
		network.addItem(MSGS.unknown());
		network.addMouseOverHandler(new MouseOverHandler() {
			@Override
			public void onMouseOver(MouseOverEvent event) {
				if (network.isEnabled()) {
					helpText.clear();
					helpText.add(new Span(MSGS.netModemToolTipNetworkTopology()));
				}
			}
		});
		network.addMouseOutHandler(new MouseOutHandler() {
			@Override
			public void onMouseOut(MouseOutEvent event) {
				resetHelp();
			}
		});
		network.addChangeHandler(new ChangeHandler() {
			@Override
			public void onChange(ChangeEvent event) {
				setDirty(true);
				refreshForm();
			}
		});

		// CONNECTION TYPE
		labelService.setText(MSGS.netModemConnectionType());

		// MODEM IDENTIFIER
		labelModem.setText(MSGS.netModemIdentifier());
		modem.addMouseOverHandler(new MouseOverHandler() {
			@Override
			public void onMouseOver(MouseOverEvent event) {
				if (modem.isEnabled()) {
					helpText.clear();
					helpText.add(new Span(MSGS.netModemToolTipModemIndentifier()));
				}
			}
		});
		modem.addMouseOutHandler(new MouseOutHandler() {
			@Override
			public void onMouseOut(MouseOutEvent event) {
				resetHelp();
			}
		});
		modem.addValueChangeHandler(new ValueChangeHandler<String>(){

			@Override
			public void onValueChange(ValueChangeEvent<String> event) {
				setDirty(true);
			}});

		// INTERFACE NUMBER
		labelNumber.setText(MSGS.netModemInterfaceNum() + "*");
		number.addBlurHandler(new BlurHandler() {
			@Override
			public void onBlur(BlurEvent event) {
				setDirty(true);
				if ( number.getText().trim() != null && 
						( !number.getText().trim().matches(REGEX_NUM) || 
								Integer.parseInt(number.getText()) < 0) ) {
					helpNumber.setText("This Field requires a numeric input");
					groupNumber.setValidationState(ValidationState.ERROR);
				}else{
					helpNumber.setText("");
					groupNumber.setValidationState(ValidationState.NONE);
				}
			}
		});
		number.addMouseOverHandler(new MouseOverHandler() {
			@Override
			public void onMouseOver(MouseOverEvent event) {
				if (number.isEnabled()) {
					helpText.clear();
					helpText.add(new Span(MSGS.netModemToolTipModemInterfaceNumber()));
				}
			}
		});
		number.addMouseOutHandler(new MouseOutHandler() {
			@Override
			public void onMouseOut(MouseOutEvent event) {
				resetHelp();
			}
		});

		// DIAL STRING
		labelDial.setText(MSGS.netModemDialString()+"*");

		dial.addMouseOutHandler(new MouseOutHandler() {
			@Override
			public void onMouseOut(MouseOutEvent event) {
				resetHelp();
			}
		});
		dialString = "";
		String model = "";
		if (selectedNetIfConfig != null) {
			model = selectedNetIfConfig.getModel();
			if (model != null && model.length() > 0) {
				if (model.contains("HE910")) {
					dialString = defaultDialString.get("HE910");
				} else if (model.contains("DE910")) {
					dialString = defaultDialString.get("DE910");
				} else {
					dialString = "";
				}
			}
		}
		dial.addMouseOverHandler(new MouseOverHandler() {
			@Override
			public void onMouseOver(MouseOverEvent event) {
				if (dial.isEnabled()) {
					helpText.clear();
					if (dialString.equals("")) {
						helpText.add(new Span(MSGS.netModemToolTipDialStringDefault()));
					} else {
						helpText.add(new Span(MSGS.netModemToolTipDialString(dial.getText())));
					}
				}
			}
		});
		dial.addBlurHandler(new BlurHandler() {
			@Override
			public void onBlur(BlurEvent event) {
				setDirty(true);
				if (dial.getText() == null || "".equals(dial.getText().trim())) {
					groupDial.setValidationState(ValidationState.ERROR);
				}else{
					groupDial.setValidationState(ValidationState.NONE);
				}
			}});

		// APN
		labelApn.setText(MSGS.netModemAPN()+"*");
		apn.addMouseOverHandler(new MouseOverHandler() {
			@Override
			public void onMouseOver(MouseOverEvent event) {
				if (apn.isEnabled()) {
					helpText.clear();
					helpText.add(new Span(MSGS.netModemToolTipApn()));
				}
			}
		});
		apn.addMouseOutHandler(new MouseOutHandler() {
			@Override
			public void onMouseOut(MouseOutEvent event) {
				resetHelp();
			}
		});
		apn.addBlurHandler(new BlurHandler() {
			@Override
			public void onBlur(BlurEvent event) {
				setDirty(true);
				if(apn.getText() == null || "".equals(apn.getText().trim())){
					if (apn.isEnabled()) {
						groupApn.setValidationState(ValidationState.ERROR);
					} else {
						groupApn.setValidationState(ValidationState.NONE);
					}
				} else{
					groupApn.setValidationState(ValidationState.NONE);
				}
			}});

		// AUTH TYPE
		labelAuth.setText(MSGS.netModemAuthType());
		for (GwtModemAuthType a : GwtModemAuthType.values()) {
			auth.addItem(MessageUtils.get(a.name()));
		}
		auth.addMouseOverHandler(new MouseOverHandler() {
			@Override
			public void onMouseOver(MouseOverEvent event) {
				if (auth.isEnabled()) {
					helpText.clear();
					helpText.add(new Span(MSGS.netModemToolTipAuthentication()));
				}
			}
		});
		auth.addMouseOutHandler(new MouseOutHandler() {
			@Override
			public void onMouseOut(MouseOutEvent event) {
				resetHelp();
			}
		});
		auth.addChangeHandler(new ChangeHandler() {
			@Override
			public void onChange(ChangeEvent event) {
				setDirty(true);
				refreshForm();
			}
		});

		// USERNAME
		labelUsername.setText(MSGS.netModemUsername());
		username.addMouseOverHandler(new MouseOverHandler() {
			@Override
			public void onMouseOver(MouseOverEvent event) {
				if (username.isEnabled()) {
					helpText.clear();
					helpText.add(new Span(MSGS.netModemToolTipUsername()));
				}
			}
		});
		username.addMouseOutHandler(new MouseOutHandler() {
			@Override
			public void onMouseOut(MouseOutEvent event) {
				resetHelp();
			}
		});
		username.addValueChangeHandler(new ValueChangeHandler<String>(){
			@Override
			public void onValueChange(ValueChangeEvent<String> event) {
				setDirty(true);
			}});

		// PASSWORD
		labelPassword.setText(MSGS.netModemPassword());
		password.addMouseOverHandler(new MouseOverHandler() {
			@Override
			public void onMouseOver(MouseOverEvent event) {
				if (network.isEnabled()) {
					helpText.clear();
					helpText.add(new Span(MSGS.netModemToolTipPassword()));
				}
			}
		});
		password.addMouseOutHandler(new MouseOutHandler() {
			@Override
			public void onMouseOut(MouseOutEvent event) {
				resetHelp();
			}
		});
		password.addValueChangeHandler(new ValueChangeHandler<String>(){
			@Override
			public void onValueChange(ValueChangeEvent<String> event) {
				setDirty(true);
			}});

		// MODEM RESET TIMEOUT
		labelReset.setText(MSGS.netModemResetTimeout()+"*");
		reset.addMouseOverHandler(new MouseOverHandler() {
			@Override
			public void onMouseOver(MouseOverEvent event) {
				if (reset.isEnabled()) {
					helpText.clear();
					helpText.add(new Span(MSGS.netModemToolTipResetTimeout()));
				}
			}
		});
		reset.addMouseOutHandler(new MouseOutHandler() {
			@Override
			public void onMouseOut(MouseOutEvent event) {
				resetHelp();
			}
		});
		reset.addBlurHandler(new BlurHandler() {
			@Override
			public void onBlur(BlurEvent event) {
				setDirty(true);
				if ( reset.getText().trim() != null && 
						( !reset.getText().trim().matches(REGEX_NUM) || 
								( Integer.parseInt(reset.getText()) < 0 || 
										Integer.parseInt(reset.getText()) == 1)) ) {
					helpReset.setText(MSGS.netModemInvalidResetTimeout());
					groupReset.setValidationState(ValidationState.ERROR);
				} else {
					helpReset.setText("");
					groupReset.setValidationState(ValidationState.NONE);
				}
			}
		});

		// REOPEN CONNECTION ON TERMINATION
		labelPersist.setText(MSGS.netModemPersist());
		radio1.addMouseOverHandler(new MouseOverHandler() {
			@Override
			public void onMouseOver(MouseOverEvent event) {
				if (radio1.isEnabled()) {
					helpText.clear();
					helpText.add(new Span(MSGS.netModemToolTipPersist()));
				}
			}
		});
		radio1.addMouseOutHandler(new MouseOutHandler() {
			@Override
			public void onMouseOut(MouseOutEvent event) {
				resetHelp();
			}
		});
		radio2.addMouseOverHandler(new MouseOverHandler() {
			@Override
			public void onMouseOver(MouseOverEvent event) {
				if (radio2.isEnabled()) {
					helpText.clear();
					helpText.add(new Span(MSGS.netModemToolTipPersist()));
				}
			}
		});
		radio2.addMouseOutHandler(new MouseOutHandler() {
			@Override
			public void onMouseOut(MouseOutEvent event) {
				resetHelp();
			}
		});

		radio1.addValueChangeHandler(new ValueChangeHandler<Boolean>(){
			@Override
			public void onValueChange(ValueChangeEvent<Boolean> event) {
				setDirty(true);
			}});
		radio2.addValueChangeHandler(new ValueChangeHandler<Boolean>(){
			@Override
			public void onValueChange(ValueChangeEvent<Boolean> event) {
				setDirty(true);
			}});


		// CONNECTION ATTEMPTS
		labelMaxfail.setText(MSGS.netModemMaxFail()+"*");
		maxfail.addMouseOverHandler(new MouseOverHandler() {
			@Override
			public void onMouseOver(MouseOverEvent event) {
				if (maxfail.isEnabled()) {
					helpText.clear();
					helpText.add(new Span(MSGS.netModemToolTipMaxFail()));
				}
			}
		});
		maxfail.addMouseOutHandler(new MouseOutHandler() {
			@Override
			public void onMouseOut(MouseOutEvent event) {
				resetHelp();
			}
		});
		maxfail.addBlurHandler(new BlurHandler() {
			@Override
			public void onBlur(BlurEvent event) {
				setDirty(true);
				if ( maxfail.getText().trim() != null && 
						( !maxfail.getText().trim().matches(REGEX_NUM) || 
								Integer.parseInt(maxfail.getText() ) <= 0) || 
						maxfail.getText().trim().length() <= 0 ) {
					helpMaxfail.setText(MSGS.netModemInvalidMaxFail());
					groupMaxfail.setValidationState(ValidationState.ERROR);
				} else {
					helpMaxfail.setText("");
					groupMaxfail.setValidationState(ValidationState.NONE);
				}
			}
		});

		// DISCONNET IF IDLE
		labelIdle.setText(MSGS.netModemIdle()+"*");
		idle.addMouseOverHandler(new MouseOverHandler() {
			@Override
			public void onMouseOver(MouseOverEvent event) {
				if (idle.isEnabled()) {
					helpText.clear();
					helpText.add(new Span(MSGS.netModemToolTipIdle()));
				}
			}
		});
		idle.addMouseOutHandler(new MouseOutHandler() {
			@Override
			public void onMouseOut(MouseOutEvent event) {
				resetHelp();
			}
		});
		idle.addBlurHandler(new BlurHandler() {
			@Override
			public void onBlur(BlurEvent event) {
				setDirty(true);
				if ( idle.getText().trim() != null && 
						( !idle.getText().trim().matches(REGEX_NUM) || 
								Integer.parseInt(idle.getText()) < 0) ) {
					helpIdle.setText(MSGS.netModemInvalidIdle());
					groupIdle.setValidationState(ValidationState.ERROR);
				} else {
					helpIdle.setText("");
					groupIdle.setValidationState(ValidationState.NONE);
				}
			}
		});

		// ACTIVE FILTER
		labelActive.setText(MSGS.netModemActiveFilter());
		active.addMouseOverHandler(new MouseOverHandler() {
			@Override
			public void onMouseOver(MouseOverEvent event) {
				if (active.isEnabled()) {
					helpText.clear();
					helpText.add(new Span(MSGS.netModemToolTipActiveFilter()));
				}
			}
		});
		active.addMouseOutHandler(new MouseOutHandler() {
			@Override
			public void onMouseOut(MouseOutEvent event) {
				resetHelp();
			}
		});
		active.addValueChangeHandler(new ValueChangeHandler<String>(){
			@Override
			public void onValueChange(ValueChangeEvent<String> event) {
				setDirty(true);
			}});

		// LCP ECHO INTERVAL
		labelInterval.setText(MSGS.netModemLcpEchoInterval()+"*");
		interval.addMouseOverHandler(new MouseOverHandler() {
			@Override
			public void onMouseOver(MouseOverEvent event) {
				if (interval.isEnabled()) {
					helpText.clear();
					helpText.add(new Span(MSGS.netModemToolTipLcpEchoInterval()));
				}
			}
		});
		interval.addMouseOutHandler(new MouseOutHandler() {
			@Override
			public void onMouseOut(MouseOutEvent event) {
				resetHelp();
			}
		});
		interval.addBlurHandler(new BlurHandler() {
			@Override
			public void onBlur(BlurEvent event) {
				setDirty(true);
				if ( interval.getText().trim() != null && 
						( !interval.getText().trim().matches(REGEX_NUM) || 
								Integer.parseInt(interval.getText()) < 0) ) {
					helpInterval.setText(MSGS.netModemInvalidLcpEchoInterval());
					groupInterval.setValidationState(ValidationState.ERROR);
				}else{
					groupInterval.setValidationState(ValidationState.NONE);
				}
			}
		});

		// LCP ECHO FAILURE
		labelFailure.setText(MSGS.netModemLcpEchoFailure()+"*");
		failure.addMouseOverHandler(new MouseOverHandler() {
			@Override
			public void onMouseOver(MouseOverEvent event) {
				if (failure.isEnabled()) {
					helpText.clear();
					helpText.add(new Span(MSGS.netModemToolTipLcpEchoFailure()));
				}
			}
		});
		failure.addMouseOutHandler(new MouseOutHandler() {
			@Override
			public void onMouseOut(MouseOutEvent event) {
				resetHelp();
			}
		});
		failure.addBlurHandler(new BlurHandler() {
			@Override
			public void onBlur(BlurEvent event) {
				setDirty(true);
				if ( failure.getText().trim() != null && 
						( !failure.getText().trim().matches(REGEX_NUM) || 
								Integer.parseInt(failure.getText()) < 0) ) {
					helpFailure.setText(MSGS.netModemInvalidLcpEchoFailure());
					groupFailure.setValidationState(ValidationState.ERROR);
				} else {
					helpFailure.setText("");
					groupFailure.setValidationState(ValidationState.NONE);
				}
			}
		});

		helpTitle.setText(MSGS.netHelpTitle());
		radio1.setText(MSGS.trueLabel());
		radio2.setText(MSGS.falseLabel());

		radio1.setValue(true);
		radio2.setValue(false);
	}
	
	private void resetValidations() {
		groupApn.setValidationState(ValidationState.NONE);
		groupDial.setValidationState(ValidationState.NONE);
		groupFailure.setValidationState(ValidationState.NONE);
		groupIdle.setValidationState(ValidationState.NONE);
		groupInterval.setValidationState(ValidationState.NONE);
		groupMaxfail.setValidationState(ValidationState.NONE);
		groupNumber.setValidationState(ValidationState.NONE);
		groupReset.setValidationState(ValidationState.NONE);
		
		helpReset.setText(""); 
		helpMaxfail.setText(""); 
		helpIdle.setText(""); 
		helpInterval.setText(""); 
		helpFailure.setText(""); 
		helpNumber.setText("");
	}

	private void resetHelp() {
		helpText.clear();
		helpText.add(new Span(MSGS.netHelpDefaultHint()));
	}

	private void update() {
		if (selectedNetIfConfig != null) {
			model.setText(selectedNetIfConfig.getManufacturer() + "-" + selectedNetIfConfig.getModel());
			network.clear();
			List<String> networkTechnologies = selectedNetIfConfig.getNetworkTechnology();
			if (networkTechnologies != null && !networkTechnologies.isEmpty()) {
				for (String techType : selectedNetIfConfig.getNetworkTechnology()) {
					network.addItem(techType);
				}
			} else {
				network.addItem(MSGS.unknown());
			}
			service.setText(selectedNetIfConfig.getConnectionType());
			modem.setText(selectedNetIfConfig.getModemId());
			number.setText(String.valueOf(selectedNetIfConfig.getPppNum()));
			dial.setText(selectedNetIfConfig.getDialString());
			apn.setText(selectedNetIfConfig.getApn());

			GwtModemAuthType authType = GwtModemAuthType.netModemAuthNONE;
			if (selectedNetIfConfig.getAuthType() != null) {
				authType = selectedNetIfConfig.getAuthType();
			}
			for (int i = 0; i < auth.getItemCount(); i++) {
				if (auth.getItemText(i).equals(MessageUtils.get(authType.name()))) {
					auth.setSelectedIndex(i);
				}
			}

			username.setText(selectedNetIfConfig.getUsername());
			password.setText(selectedNetIfConfig.getPassword());
			reset.setText(String.valueOf(selectedNetIfConfig.getResetTimeout()));

			if (selectedNetIfConfig.isPersist()) {
				radio1.setActive(true);
				radio2.setActive(false);
			} else {
				radio1.setActive(false);
				radio2.setActive(true);
			}

			maxfail.setText(String.valueOf(selectedNetIfConfig.getMaxFail()));
			idle.setText(String.valueOf(selectedNetIfConfig.getIdle()));
			active.setText(selectedNetIfConfig.getActiveFilter());
			interval.setText(String.valueOf(selectedNetIfConfig.getLcpEchoInterval()));
			failure.setText(String.valueOf(selectedNetIfConfig.getLcpEchoFailure()));
		}
		refreshForm();
	}

	private void refreshForm() {
		network.setEnabled(true);
		modem.setEnabled(true);
		number.setEnabled(true);
		dial.setEnabled(true);
		apn.setEnabled(true);
		auth.setEnabled(true);
		username.setEnabled(true);
		password.setEnabled(true);
		reset.setEnabled(true);
		radio1.setEnabled(true);
		radio2.setEnabled(true);
		maxfail.setEnabled(true);
		idle.setEnabled(true);
		active.setEnabled(true);
		interval.setEnabled(true);
		failure.setEnabled(true);

		String authTypeVal = auth.getSelectedItemText().trim();

		if ( authTypeVal == null || 
				authTypeVal.equalsIgnoreCase(MODEM_AUTH_NONE_MESSAGE) ) {
			username.setEnabled(false);
			password.setEnabled(false);
		} else {
			username.setEnabled(true);
			password.setEnabled(true);
		}

		/*
		if (selectedNetIfConfig.isGpsSupported()) {
			radio1.setEnabled(true);
			radio2.setEnabled(true);
		} else {
			radio1.setEnabled(false);
			radio2.setEnabled(false);
		}
		 */

		if (selectedNetIfConfig != null) {
			for (String techType : selectedNetIfConfig.getNetworkTechnology()) {
				if (techType.equals("EVDO") || techType.equals("CDMA")) {
					apn.setEnabled(false);
					auth.setEnabled(false);
					username.setEnabled(false);
					password.setEnabled(false);
				}
			}
		}
	}

	private void reset() {
		model.setText(null);
		network.setSelectedIndex(0);
		service.setText(null);
		modem.setText(null);
		number.setText(null);
		dial.setText(null);
		apn.setText(null);
		auth.setSelectedIndex(1);
		username.setText(null);
		password.setText(null);
		reset.setText(null);
		radio1.setActive(true);
		radio2.setActive(false);
		maxfail.setText(null);
		idle.setText(null);
		active.setText(null);
		interval.setText(null);
		failure.setText(null);
		update();
	}
=======
    private static final String MODEM_AUTH_NONE_MESSAGE = MessageUtils.get(GwtModemAuthType.netModemAuthNONE.name());
    private static TabModemUiUiBinder uiBinder = GWT.create(TabModemUiUiBinder.class);

    interface TabModemUiUiBinder extends UiBinder<Widget, TabModemUi> {
    }

    private static final Messages MSGS = GWT.create(Messages.class);
    private static final String REGEX_NUM = "(?:\\d*)?\\d+";

    private final GwtSession session;
    private final TabTcpIpUi tcpTab;
    private boolean dirty;
    private GwtModemInterfaceConfig selectedNetIfConfig;
    private final Map<String, String> defaultDialString = new HashMap<String, String>();
    private String dialString;

    @UiField
    FormGroup groupReset, groupMaxfail, groupIdle, groupInterval, groupFailure, groupNumber, groupDial, groupApn;
    @UiField
    FormLabel labelModel, labelNetwork, labelService, labelModem, labelNumber, labelDial, labelApn, labelAuth,
            labelUsername, labelPassword, labelReset, labelPersist, labelMaxfail, labelIdle, labelActive, labelInterval,
            labelFailure;
    @UiField
    HelpBlock helpReset, helpMaxfail, helpIdle, helpInterval, helpFailure, helpNumber;

    @UiField
    ListBox network, auth;
    @UiField
    TextBox modem, number, dial, apn, username, reset, maxfail, idle, active, interval, failure;
    @UiField
    FormControlStatic model, service;
    @UiField
    Input password;
    @UiField
    RadioButton radio1, radio2;
    @UiField
    PanelHeader helpTitle;
    @UiField
    ScrollPanel helpText;
    @UiField
    FieldSet field;

    public TabModemUi(GwtSession currentSession, TabTcpIpUi tcp) {
        initWidget(uiBinder.createAndBindUi(this));
        this.session = currentSession;
        this.tcpTab = tcp;

        this.defaultDialString.put("HE910", "atd*99***1#");
        this.defaultDialString.put("DE910", "atd#777");
        initForm();

        this.tcpTab.status.addChangeHandler(new ChangeHandler() {

            @Override
            public void onChange(ChangeEvent event) {
                update();
            }
        });
    }

    @Override
    public void setDirty(boolean flag) {
        this.dirty = flag;
    }

    @Override
    public boolean isDirty() {
        return this.dirty;
    }

    @Override
    public boolean isValid() {
        if (this.number.getText() == null || "".equals(this.number.getText().trim())) {
            this.groupNumber.setValidationState(ValidationState.ERROR);
        }
        if (this.dial.getText() == null || "".equals(this.dial.getText().trim())) {
            this.groupDial.setValidationState(ValidationState.ERROR);
        }
        if (this.apn.getText() == null || "".equals(this.apn.getText().trim())) {
            if (this.apn.isEnabled()) {
                this.groupApn.setValidationState(ValidationState.ERROR);
            }
        }
        if (this.maxfail.getText() == null || "".equals(this.maxfail.getText().trim())) {
            this.groupMaxfail.setValidationState(ValidationState.ERROR);
        }
        if (this.idle.getText() == null || "".equals(this.idle.getText().trim())) {
            this.groupIdle.setValidationState(ValidationState.ERROR);
        }
        if (this.interval.getText() == null || "".equals(this.interval.getText().trim())) {
            this.groupInterval.setValidationState(ValidationState.ERROR);
        }
        if (this.failure.getText() == null || "".equals(this.failure.getText().trim())) {
            this.groupFailure.setValidationState(ValidationState.ERROR);
        }

        if (this.groupNumber.getValidationState().equals(ValidationState.ERROR)
                || this.groupDial.getValidationState().equals(ValidationState.ERROR)
                || this.groupApn.getValidationState().equals(ValidationState.ERROR)
                || this.groupMaxfail.getValidationState().equals(ValidationState.ERROR)
                || this.groupIdle.getValidationState().equals(ValidationState.ERROR)
                || this.groupInterval.getValidationState().equals(ValidationState.ERROR)
                || this.groupFailure.getValidationState().equals(ValidationState.ERROR)) {
            return false;
        } else {
            return true;
        }
    }

    @Override
    public void setNetInterface(GwtNetInterfaceConfig config) {
        setDirty(true);
        if (config instanceof GwtModemInterfaceConfig) {
            this.selectedNetIfConfig = (GwtModemInterfaceConfig) config;
        }
    }

    @Override
    public void refresh() {
        if (isDirty()) {
            setDirty(false);
            resetValidations();
            if (this.selectedNetIfConfig == null) {
                reset();
            } else {
                update();
            }
        }
    }

    @Override
    public void getUpdatedNetInterface(GwtNetInterfaceConfig updatedNetIf) {
        GwtModemInterfaceConfig updatedModemNetIf = (GwtModemInterfaceConfig) updatedNetIf;

        if (this.model.getText() != null && this.service.getText() != null) {
            // note - status is set in tcp/ip tab
            updatedModemNetIf.setPppNum(Integer.parseInt(this.number.getText()));
            updatedModemNetIf.setModemId(this.modem.getText().trim() != null ? this.modem.getText().trim() : "");
            updatedModemNetIf.setDialString(this.dial.getText().trim() != null ? this.dial.getText().trim() : "");
            updatedModemNetIf.setApn(this.apn.getText().trim() != null ? this.apn.getText().trim() : "");

            String authValue = this.auth.getSelectedValue();
            for (GwtModemAuthType authT : GwtModemAuthType.values()) {
                if (MessageUtils.get(authT.name()).equals(authValue)) {
                    updatedModemNetIf.setAuthType(authT);
                }
            }

            if (updatedModemNetIf.getAuthType() != GwtModemAuthType.netModemAuthNONE) {
                updatedModemNetIf
                        .setUsername(this.username.getText().trim() != null ? this.username.getText().trim() : "");
                updatedModemNetIf
                        .setPassword(this.password.getText().trim() != null ? this.password.getText().trim() : "");
            }

            updatedModemNetIf.setResetTimeout(Integer.parseInt(this.reset.getValue().trim()));
            updatedModemNetIf.setPersist(this.radio1.getValue());
            updatedModemNetIf.setMaxFail(Integer.parseInt(this.maxfail.getText().trim()));
            updatedModemNetIf.setIdle(Integer.parseInt(this.idle.getText().trim()));
            updatedModemNetIf.setActiveFilter(this.active.getText() != "" ? this.active.getText().trim() : "");
            updatedModemNetIf.setLcpEchoInterval(Integer.parseInt(this.interval.getText().trim()));
            updatedModemNetIf.setLcpEchoFailure(Integer.parseInt(this.failure.getText().trim()));
            // ---
        } else {
            // initForm hasn't been called yet

            updatedModemNetIf.setPppNum(this.selectedNetIfConfig.getPppNum());
            updatedModemNetIf.setModemId(this.selectedNetIfConfig.getModemId());
            updatedModemNetIf.setDialString(this.selectedNetIfConfig.getDialString());
            updatedModemNetIf.setApn(this.selectedNetIfConfig.getApn());
            updatedModemNetIf.setAuthType(this.selectedNetIfConfig.getAuthType());
            updatedModemNetIf.setUsername(this.selectedNetIfConfig.getUsername());
            updatedModemNetIf.setPassword(this.selectedNetIfConfig.getPassword());
            updatedModemNetIf.setResetTimeout(this.selectedNetIfConfig.getResetTimeout());
            updatedModemNetIf.setPersist(this.selectedNetIfConfig.isPersist());
            updatedModemNetIf.setMaxFail(this.selectedNetIfConfig.getMaxFail());
            updatedModemNetIf.setIdle(this.selectedNetIfConfig.getIdle());
            updatedModemNetIf.setActiveFilter(this.selectedNetIfConfig.getActiveFilter());
            updatedModemNetIf.setLcpEchoInterval(this.selectedNetIfConfig.getLcpEchoInterval());
            updatedModemNetIf.setLcpEchoFailure(this.selectedNetIfConfig.getLcpEchoFailure());
        }

    }

    // ----Private Methods----
    private void initForm() {

        // MODEL
        this.labelModel.setText(MSGS.netModemModel());

        // NETWORK TECHNOLOGY
        this.labelNetwork.setText(MSGS.netModemNetworkTechnology());
        this.network.addItem(MSGS.unknown());
        this.network.addMouseOverHandler(new MouseOverHandler() {

            @Override
            public void onMouseOver(MouseOverEvent event) {
                if (TabModemUi.this.network.isEnabled()) {
                    TabModemUi.this.helpText.clear();
                    TabModemUi.this.helpText.add(new Span(MSGS.netModemToolTipNetworkTopology()));
                }
            }
        });
        this.network.addMouseOutHandler(new MouseOutHandler() {

            @Override
            public void onMouseOut(MouseOutEvent event) {
                resetHelp();
            }
        });
        this.network.addChangeHandler(new ChangeHandler() {

            @Override
            public void onChange(ChangeEvent event) {
                setDirty(true);
                refreshForm();
            }
        });

        // CONNECTION TYPE
        this.labelService.setText(MSGS.netModemConnectionType());

        // MODEM IDENTIFIER
        this.labelModem.setText(MSGS.netModemIdentifier());
        this.modem.addMouseOverHandler(new MouseOverHandler() {

            @Override
            public void onMouseOver(MouseOverEvent event) {
                if (TabModemUi.this.modem.isEnabled()) {
                    TabModemUi.this.helpText.clear();
                    TabModemUi.this.helpText.add(new Span(MSGS.netModemToolTipModemIndentifier()));
                }
            }
        });
        this.modem.addMouseOutHandler(new MouseOutHandler() {

            @Override
            public void onMouseOut(MouseOutEvent event) {
                resetHelp();
            }
        });
        this.modem.addValueChangeHandler(new ValueChangeHandler<String>() {

            @Override
            public void onValueChange(ValueChangeEvent<String> event) {
                setDirty(true);
            }
        });

        // INTERFACE NUMBER
        this.labelNumber.setText(MSGS.netModemInterfaceNum() + "*");
        this.number.addBlurHandler(new BlurHandler() {

            @Override
            public void onBlur(BlurEvent event) {
                setDirty(true);
                if (TabModemUi.this.number.getText().trim() != null
                        && (!TabModemUi.this.number.getText().trim().matches(REGEX_NUM)
                                || Integer.parseInt(TabModemUi.this.number.getText()) < 0)) {
                    TabModemUi.this.helpNumber.setText("This Field requires a numeric input");
                    TabModemUi.this.groupNumber.setValidationState(ValidationState.ERROR);
                } else {
                    TabModemUi.this.helpNumber.setText("");
                    TabModemUi.this.groupNumber.setValidationState(ValidationState.NONE);
                }
            }
        });
        this.number.addMouseOverHandler(new MouseOverHandler() {

            @Override
            public void onMouseOver(MouseOverEvent event) {
                if (TabModemUi.this.number.isEnabled()) {
                    TabModemUi.this.helpText.clear();
                    TabModemUi.this.helpText.add(new Span(MSGS.netModemToolTipModemInterfaceNumber()));
                }
            }
        });
        this.number.addMouseOutHandler(new MouseOutHandler() {

            @Override
            public void onMouseOut(MouseOutEvent event) {
                resetHelp();
            }
        });

        // DIAL STRING
        this.labelDial.setText(MSGS.netModemDialString() + "*");

        this.dial.addMouseOutHandler(new MouseOutHandler() {

            @Override
            public void onMouseOut(MouseOutEvent event) {
                resetHelp();
            }
        });
        this.dialString = "";
        String model = "";
        if (this.selectedNetIfConfig != null) {
            model = this.selectedNetIfConfig.getModel();
            if (model != null && model.length() > 0) {
                if (model.contains("HE910")) {
                    this.dialString = this.defaultDialString.get("HE910");
                } else if (model.contains("DE910")) {
                    this.dialString = this.defaultDialString.get("DE910");
                } else {
                    this.dialString = "";
                }
            }
        }
        this.dial.addMouseOverHandler(new MouseOverHandler() {

            @Override
            public void onMouseOver(MouseOverEvent event) {
                if (TabModemUi.this.dial.isEnabled()) {
                    TabModemUi.this.helpText.clear();
                    if (TabModemUi.this.dialString.equals("")) {
                        TabModemUi.this.helpText.add(new Span(MSGS.netModemToolTipDialStringDefault()));
                    } else {
                        TabModemUi.this.helpText
                                .add(new Span(MSGS.netModemToolTipDialString(TabModemUi.this.dial.getText())));
                    }
                }
            }
        });
        this.dial.addBlurHandler(new BlurHandler() {

            @Override
            public void onBlur(BlurEvent event) {
                setDirty(true);
                if (TabModemUi.this.dial.getText() == null || "".equals(TabModemUi.this.dial.getText().trim())) {
                    TabModemUi.this.groupDial.setValidationState(ValidationState.ERROR);
                } else {
                    TabModemUi.this.groupDial.setValidationState(ValidationState.NONE);
                }
            }
        });

        // APN
        this.labelApn.setText(MSGS.netModemAPN() + "*");
        this.apn.addMouseOverHandler(new MouseOverHandler() {

            @Override
            public void onMouseOver(MouseOverEvent event) {
                if (TabModemUi.this.apn.isEnabled()) {
                    TabModemUi.this.helpText.clear();
                    TabModemUi.this.helpText.add(new Span(MSGS.netModemToolTipApn()));
                }
            }
        });
        this.apn.addMouseOutHandler(new MouseOutHandler() {

            @Override
            public void onMouseOut(MouseOutEvent event) {
                resetHelp();
            }
        });
        this.apn.addBlurHandler(new BlurHandler() {

            @Override
            public void onBlur(BlurEvent event) {
                setDirty(true);
                if (TabModemUi.this.apn.getText() == null || "".equals(TabModemUi.this.apn.getText().trim())) {
                    if (TabModemUi.this.apn.isEnabled()) {
                        TabModemUi.this.groupApn.setValidationState(ValidationState.ERROR);
                    } else {
                        TabModemUi.this.groupApn.setValidationState(ValidationState.NONE);
                    }
                } else {
                    TabModemUi.this.groupApn.setValidationState(ValidationState.NONE);
                }
            }
        });

        // AUTH TYPE
        this.labelAuth.setText(MSGS.netModemAuthType());
        for (GwtModemAuthType a : GwtModemAuthType.values()) {
            this.auth.addItem(MessageUtils.get(a.name()));
        }
        this.auth.addMouseOverHandler(new MouseOverHandler() {

            @Override
            public void onMouseOver(MouseOverEvent event) {
                if (TabModemUi.this.auth.isEnabled()) {
                    TabModemUi.this.helpText.clear();
                    TabModemUi.this.helpText.add(new Span(MSGS.netModemToolTipAuthentication()));
                }
            }
        });
        this.auth.addMouseOutHandler(new MouseOutHandler() {

            @Override
            public void onMouseOut(MouseOutEvent event) {
                resetHelp();
            }
        });
        this.auth.addChangeHandler(new ChangeHandler() {

            @Override
            public void onChange(ChangeEvent event) {
                setDirty(true);
                refreshForm();
            }
        });

        // USERNAME
        this.labelUsername.setText(MSGS.netModemUsername());
        this.username.addMouseOverHandler(new MouseOverHandler() {

            @Override
            public void onMouseOver(MouseOverEvent event) {
                if (TabModemUi.this.username.isEnabled()) {
                    TabModemUi.this.helpText.clear();
                    TabModemUi.this.helpText.add(new Span(MSGS.netModemToolTipUsername()));
                }
            }
        });
        this.username.addMouseOutHandler(new MouseOutHandler() {

            @Override
            public void onMouseOut(MouseOutEvent event) {
                resetHelp();
            }
        });
        this.username.addValueChangeHandler(new ValueChangeHandler<String>() {

            @Override
            public void onValueChange(ValueChangeEvent<String> event) {
                setDirty(true);
            }
        });

        // PASSWORD
        this.labelPassword.setText(MSGS.netModemPassword());
        this.password.addMouseOverHandler(new MouseOverHandler() {

            @Override
            public void onMouseOver(MouseOverEvent event) {
                if (TabModemUi.this.network.isEnabled()) {
                    TabModemUi.this.helpText.clear();
                    TabModemUi.this.helpText.add(new Span(MSGS.netModemToolTipPassword()));
                }
            }
        });
        this.password.addMouseOutHandler(new MouseOutHandler() {

            @Override
            public void onMouseOut(MouseOutEvent event) {
                resetHelp();
            }
        });
        this.password.addValueChangeHandler(new ValueChangeHandler<String>() {

            @Override
            public void onValueChange(ValueChangeEvent<String> event) {
                setDirty(true);
            }
        });

        // MODEM RESET TIMEOUT
        this.labelReset.setText(MSGS.netModemResetTimeout() + "*");
        this.reset.addMouseOverHandler(new MouseOverHandler() {

            @Override
            public void onMouseOver(MouseOverEvent event) {
                if (TabModemUi.this.reset.isEnabled()) {
                    TabModemUi.this.helpText.clear();
                    TabModemUi.this.helpText.add(new Span(MSGS.netModemToolTipResetTimeout()));
                }
            }
        });
        this.reset.addMouseOutHandler(new MouseOutHandler() {

            @Override
            public void onMouseOut(MouseOutEvent event) {
                resetHelp();
            }
        });
        this.reset.addBlurHandler(new BlurHandler() {

            @Override
            public void onBlur(BlurEvent event) {
                setDirty(true);
                if (TabModemUi.this.reset.getText().trim() != null
                        && (!TabModemUi.this.reset.getText().trim().matches(REGEX_NUM)
                                || Integer.parseInt(TabModemUi.this.reset.getText()) < 0
                                || Integer.parseInt(TabModemUi.this.reset.getText()) == 1)) {
                    TabModemUi.this.helpReset.setText(MSGS.netModemInvalidResetTimeout());
                    TabModemUi.this.groupReset.setValidationState(ValidationState.ERROR);
                } else {
                    TabModemUi.this.helpReset.setText("");
                    TabModemUi.this.groupReset.setValidationState(ValidationState.NONE);
                }
            }
        });

        // REOPEN CONNECTION ON TERMINATION
        this.labelPersist.setText(MSGS.netModemPersist());
        this.radio1.addMouseOverHandler(new MouseOverHandler() {

            @Override
            public void onMouseOver(MouseOverEvent event) {
                if (TabModemUi.this.radio1.isEnabled()) {
                    TabModemUi.this.helpText.clear();
                    TabModemUi.this.helpText.add(new Span(MSGS.netModemToolTipPersist()));
                }
            }
        });
        this.radio1.addMouseOutHandler(new MouseOutHandler() {

            @Override
            public void onMouseOut(MouseOutEvent event) {
                resetHelp();
            }
        });
        this.radio2.addMouseOverHandler(new MouseOverHandler() {

            @Override
            public void onMouseOver(MouseOverEvent event) {
                if (TabModemUi.this.radio2.isEnabled()) {
                    TabModemUi.this.helpText.clear();
                    TabModemUi.this.helpText.add(new Span(MSGS.netModemToolTipPersist()));
                }
            }
        });
        this.radio2.addMouseOutHandler(new MouseOutHandler() {

            @Override
            public void onMouseOut(MouseOutEvent event) {
                resetHelp();
            }
        });

        this.radio1.addValueChangeHandler(new ValueChangeHandler<Boolean>() {

            @Override
            public void onValueChange(ValueChangeEvent<Boolean> event) {
                setDirty(true);
            }
        });
        this.radio2.addValueChangeHandler(new ValueChangeHandler<Boolean>() {

            @Override
            public void onValueChange(ValueChangeEvent<Boolean> event) {
                setDirty(true);
            }
        });

        // CONNECTION ATTEMPTS
        this.labelMaxfail.setText(MSGS.netModemMaxFail() + "*");
        this.maxfail.addMouseOverHandler(new MouseOverHandler() {

            @Override
            public void onMouseOver(MouseOverEvent event) {
                if (TabModemUi.this.maxfail.isEnabled()) {
                    TabModemUi.this.helpText.clear();
                    TabModemUi.this.helpText.add(new Span(MSGS.netModemToolTipMaxFail()));
                }
            }
        });
        this.maxfail.addMouseOutHandler(new MouseOutHandler() {

            @Override
            public void onMouseOut(MouseOutEvent event) {
                resetHelp();
            }
        });
        this.maxfail.addBlurHandler(new BlurHandler() {

            @Override
            public void onBlur(BlurEvent event) {
                setDirty(true);
                if (TabModemUi.this.maxfail.getText().trim() != null
                        && (!TabModemUi.this.maxfail.getText().trim().matches(REGEX_NUM)
                                || Integer.parseInt(TabModemUi.this.maxfail.getText()) <= 0)
                        || TabModemUi.this.maxfail.getText().trim().length() <= 0) {
                    TabModemUi.this.helpMaxfail.setText(MSGS.netModemInvalidMaxFail());
                    TabModemUi.this.groupMaxfail.setValidationState(ValidationState.ERROR);
                } else {
                    TabModemUi.this.helpMaxfail.setText("");
                    TabModemUi.this.groupMaxfail.setValidationState(ValidationState.NONE);
                }
            }
        });

        // DISCONNET IF IDLE
        this.labelIdle.setText(MSGS.netModemIdle() + "*");
        this.idle.addMouseOverHandler(new MouseOverHandler() {

            @Override
            public void onMouseOver(MouseOverEvent event) {
                if (TabModemUi.this.idle.isEnabled()) {
                    TabModemUi.this.helpText.clear();
                    TabModemUi.this.helpText.add(new Span(MSGS.netModemToolTipIdle()));
                }
            }
        });
        this.idle.addMouseOutHandler(new MouseOutHandler() {

            @Override
            public void onMouseOut(MouseOutEvent event) {
                resetHelp();
            }
        });
        this.idle.addBlurHandler(new BlurHandler() {

            @Override
            public void onBlur(BlurEvent event) {
                setDirty(true);
                if (TabModemUi.this.idle.getText().trim() != null
                        && (!TabModemUi.this.idle.getText().trim().matches(REGEX_NUM)
                                || Integer.parseInt(TabModemUi.this.idle.getText()) < 0)) {
                    TabModemUi.this.helpIdle.setText(MSGS.netModemInvalidIdle());
                    TabModemUi.this.groupIdle.setValidationState(ValidationState.ERROR);
                } else {
                    TabModemUi.this.helpIdle.setText("");
                    TabModemUi.this.groupIdle.setValidationState(ValidationState.NONE);
                }
            }
        });

        // ACTIVE FILTER
        this.labelActive.setText(MSGS.netModemActiveFilter());
        this.active.addMouseOverHandler(new MouseOverHandler() {

            @Override
            public void onMouseOver(MouseOverEvent event) {
                if (TabModemUi.this.active.isEnabled()) {
                    TabModemUi.this.helpText.clear();
                    TabModemUi.this.helpText.add(new Span(MSGS.netModemToolTipActiveFilter()));
                }
            }
        });
        this.active.addMouseOutHandler(new MouseOutHandler() {

            @Override
            public void onMouseOut(MouseOutEvent event) {
                resetHelp();
            }
        });
        this.active.addValueChangeHandler(new ValueChangeHandler<String>() {

            @Override
            public void onValueChange(ValueChangeEvent<String> event) {
                setDirty(true);
            }
        });

        // LCP ECHO INTERVAL
        this.labelInterval.setText(MSGS.netModemLcpEchoInterval() + "*");
        this.interval.addMouseOverHandler(new MouseOverHandler() {

            @Override
            public void onMouseOver(MouseOverEvent event) {
                if (TabModemUi.this.interval.isEnabled()) {
                    TabModemUi.this.helpText.clear();
                    TabModemUi.this.helpText.add(new Span(MSGS.netModemToolTipLcpEchoInterval()));
                }
            }
        });
        this.interval.addMouseOutHandler(new MouseOutHandler() {

            @Override
            public void onMouseOut(MouseOutEvent event) {
                resetHelp();
            }
        });
        this.interval.addBlurHandler(new BlurHandler() {

            @Override
            public void onBlur(BlurEvent event) {
                setDirty(true);
                if (TabModemUi.this.interval.getText().trim() != null
                        && (!TabModemUi.this.interval.getText().trim().matches(REGEX_NUM)
                                || Integer.parseInt(TabModemUi.this.interval.getText()) < 0)) {
                    TabModemUi.this.helpInterval.setText(MSGS.netModemInvalidLcpEchoInterval());
                    TabModemUi.this.groupInterval.setValidationState(ValidationState.ERROR);
                } else {
                    TabModemUi.this.groupInterval.setValidationState(ValidationState.NONE);
                }
            }
        });

        // LCP ECHO FAILURE
        this.labelFailure.setText(MSGS.netModemLcpEchoFailure() + "*");
        this.failure.addMouseOverHandler(new MouseOverHandler() {

            @Override
            public void onMouseOver(MouseOverEvent event) {
                if (TabModemUi.this.failure.isEnabled()) {
                    TabModemUi.this.helpText.clear();
                    TabModemUi.this.helpText.add(new Span(MSGS.netModemToolTipLcpEchoFailure()));
                }
            }
        });
        this.failure.addMouseOutHandler(new MouseOutHandler() {

            @Override
            public void onMouseOut(MouseOutEvent event) {
                resetHelp();
            }
        });
        this.failure.addBlurHandler(new BlurHandler() {

            @Override
            public void onBlur(BlurEvent event) {
                setDirty(true);
                if (TabModemUi.this.failure.getText().trim() != null
                        && (!TabModemUi.this.failure.getText().trim().matches(REGEX_NUM)
                                || Integer.parseInt(TabModemUi.this.failure.getText()) < 0)) {
                    TabModemUi.this.helpFailure.setText(MSGS.netModemInvalidLcpEchoFailure());
                    TabModemUi.this.groupFailure.setValidationState(ValidationState.ERROR);
                } else {
                    TabModemUi.this.helpFailure.setText("");
                    TabModemUi.this.groupFailure.setValidationState(ValidationState.NONE);
                }
            }
        });

        this.helpTitle.setText(MSGS.netHelpTitle());
        this.radio1.setText(MSGS.trueLabel());
        this.radio2.setText(MSGS.falseLabel());

        this.radio1.setValue(true);
        this.radio2.setValue(false);
    }

    private void resetValidations() {
        this.groupApn.setValidationState(ValidationState.NONE);
        this.groupDial.setValidationState(ValidationState.NONE);
        this.groupFailure.setValidationState(ValidationState.NONE);
        this.groupIdle.setValidationState(ValidationState.NONE);
        this.groupInterval.setValidationState(ValidationState.NONE);
        this.groupMaxfail.setValidationState(ValidationState.NONE);
        this.groupNumber.setValidationState(ValidationState.NONE);
        this.groupReset.setValidationState(ValidationState.NONE);

        this.helpReset.setText("");
        this.helpMaxfail.setText("");
        this.helpIdle.setText("");
        this.helpInterval.setText("");
        this.helpFailure.setText("");
        this.helpNumber.setText("");
    }

    private void resetHelp() {
        this.helpText.clear();
        this.helpText.add(new Span(MSGS.netHelpDefaultHint()));
    }

    private void update() {
        if (this.selectedNetIfConfig != null) {
            this.model.setText(this.selectedNetIfConfig.getManufacturer() + "-" + this.selectedNetIfConfig.getModel());
            this.network.clear();
            List<String> networkTechnologies = this.selectedNetIfConfig.getNetworkTechnology();
            if (networkTechnologies != null && !networkTechnologies.isEmpty()) {
                for (String techType : this.selectedNetIfConfig.getNetworkTechnology()) {
                    this.network.addItem(techType);
                }
            } else {
                this.network.addItem(MSGS.unknown());
            }
            this.service.setText(this.selectedNetIfConfig.getConnectionType());
            this.modem.setText(this.selectedNetIfConfig.getModemId());
            this.number.setText(String.valueOf(this.selectedNetIfConfig.getPppNum()));
            this.dial.setText(this.selectedNetIfConfig.getDialString());
            this.apn.setText(this.selectedNetIfConfig.getApn());

            GwtModemAuthType authType = GwtModemAuthType.netModemAuthNONE;
            if (this.selectedNetIfConfig.getAuthType() != null) {
                authType = this.selectedNetIfConfig.getAuthType();
            }
            for (int i = 0; i < this.auth.getItemCount(); i++) {
                if (this.auth.getItemText(i).equals(MessageUtils.get(authType.name()))) {
                    this.auth.setSelectedIndex(i);
                }
            }

            this.username.setText(this.selectedNetIfConfig.getUsername());
            this.password.setText(this.selectedNetIfConfig.getPassword());
            this.reset.setText(String.valueOf(this.selectedNetIfConfig.getResetTimeout()));

            if (this.selectedNetIfConfig.isPersist()) {
                this.radio1.setActive(true);
                this.radio2.setActive(false);
            } else {
                this.radio1.setActive(false);
                this.radio2.setActive(true);
            }

            this.maxfail.setText(String.valueOf(this.selectedNetIfConfig.getMaxFail()));
            this.idle.setText(String.valueOf(this.selectedNetIfConfig.getIdle()));
            this.active.setText(this.selectedNetIfConfig.getActiveFilter());
            this.interval.setText(String.valueOf(this.selectedNetIfConfig.getLcpEchoInterval()));
            this.failure.setText(String.valueOf(this.selectedNetIfConfig.getLcpEchoFailure()));
        }
        refreshForm();
    }

    private void refreshForm() {
        this.network.setEnabled(true);
        this.modem.setEnabled(true);
        this.number.setEnabled(true);
        this.dial.setEnabled(true);
        this.apn.setEnabled(true);
        this.auth.setEnabled(true);
        this.username.setEnabled(true);
        this.password.setEnabled(true);
        this.reset.setEnabled(true);
        this.radio1.setEnabled(true);
        this.radio2.setEnabled(true);
        this.maxfail.setEnabled(true);
        this.idle.setEnabled(true);
        this.active.setEnabled(true);
        this.interval.setEnabled(true);
        this.failure.setEnabled(true);

        String authTypeVal = this.auth.getSelectedItemText().trim();

        if (authTypeVal == null || authTypeVal.equalsIgnoreCase(MODEM_AUTH_NONE_MESSAGE)) {
            this.username.setEnabled(false);
            this.password.setEnabled(false);
        } else {
            this.username.setEnabled(true);
            this.password.setEnabled(true);
        }

        /*
         * if (selectedNetIfConfig.isGpsSupported()) {
         * radio1.setEnabled(true);
         * radio2.setEnabled(true);
         * } else {
         * radio1.setEnabled(false);
         * radio2.setEnabled(false);
         * }
         */

        if (this.selectedNetIfConfig != null) {
            for (String techType : this.selectedNetIfConfig.getNetworkTechnology()) {
                if (techType.equals("EVDO") || techType.equals("CDMA")) {
                    this.apn.setEnabled(false);
                    this.auth.setEnabled(false);
                    this.username.setEnabled(false);
                    this.password.setEnabled(false);
                }
            }
        }
    }

    private void reset() {
        this.model.setText(null);
        this.network.setSelectedIndex(0);
        this.service.setText(null);
        this.modem.setText(null);
        this.number.setText(null);
        this.dial.setText(null);
        this.apn.setText(null);
        this.auth.setSelectedIndex(1);
        this.username.setText(null);
        this.password.setText(null);
        this.reset.setText(null);
        this.radio1.setActive(true);
        this.radio2.setActive(false);
        this.maxfail.setText(null);
        this.idle.setText(null);
        this.active.setText(null);
        this.interval.setText(null);
        this.failure.setText(null);
        update();
    }
>>>>>>> e3f74823
}<|MERGE_RESOLUTION|>--- conflicted
+++ resolved
@@ -53,820 +53,6 @@
 
 public class TabModemUi extends Composite implements NetworkTab {
 
-<<<<<<< HEAD
-	private static final String MODEM_AUTH_NONE_MESSAGE = MessageUtils.get(GwtModemAuthType.netModemAuthNONE.name());
-	private static TabModemUiUiBinder uiBinder = GWT.create(TabModemUiUiBinder.class);
-
-	interface TabModemUiUiBinder extends UiBinder<Widget, TabModemUi> {
-	}
-
-	private static final Messages MSGS = GWT.create(Messages.class);
-	private static final String REGEX_NUM = "(?:\\d*)?\\d+";
-
-	private GwtSession session;
-	private TabTcpIpUi tcpTab;
-	private boolean dirty;
-	private GwtModemInterfaceConfig selectedNetIfConfig;
-	private final Map<String, String> defaultDialString = new HashMap<String, String>();
-	private String dialString;
-
-	@UiField
-	FormGroup groupReset, groupMaxfail, groupIdle, groupInterval, groupFailure,
-	groupNumber, groupDial,groupApn;
-	@UiField
-	FormLabel labelModel, labelNetwork, labelService, labelModem, labelNumber,
-	labelDial, labelApn, labelAuth, labelUsername, labelPassword,
-	labelReset, labelPersist, labelMaxfail, labelIdle, labelActive,
-	labelInterval, labelFailure;
-	@UiField
-	HelpBlock helpReset, helpMaxfail, helpIdle, helpInterval, helpFailure, helpNumber;
-
-	@UiField
-	ListBox network, auth;
-	@UiField
-	TextBox modem, number, dial, apn, username, reset, maxfail, idle, active,
-	interval, failure;
-	@UiField
-	FormControlStatic model, service;
-	@UiField
-	Input password;
-	@UiField
-	RadioButton radio1, radio2;
-	@UiField
-	PanelHeader helpTitle;
-	@UiField
-	ScrollPanel helpText;
-	@UiField
-	FieldSet field;
-
-	public TabModemUi(GwtSession currentSession, TabTcpIpUi tcp) {
-		initWidget(uiBinder.createAndBindUi(this));
-		session = currentSession;
-		tcpTab = tcp;
-
-		defaultDialString.put("HE910", "atd*99***1#");
-		defaultDialString.put("DE910", "atd#777");
-		initForm();
-
-		tcpTab.status.addChangeHandler(new ChangeHandler(){
-			@Override
-			public void onChange(ChangeEvent event) {
-				update();
-			}});
-	}
-
-	@Override
-	public void setDirty(boolean flag) {
-		dirty = flag;
-	}
-
-	@Override
-	public boolean isDirty() {
-		return dirty;
-	}
-
-	public boolean isValid(){
-		if (number.getText() == null || "".equals(number.getText().trim())) {
-			groupNumber.setValidationState(ValidationState.ERROR);
-		}
-		if (dial.getText() == null || "".equals(dial.getText().trim())) {
-			groupDial.setValidationState(ValidationState.ERROR);
-		}
-		if (apn.getText() == null || "".equals(apn.getText().trim())) {
-			if (apn.isEnabled()) {
-				groupApn.setValidationState(ValidationState.ERROR);
-			}
-		}
-		if (maxfail.getText() == null || "".equals(maxfail.getText().trim())) {
-			groupMaxfail.setValidationState(ValidationState.ERROR);
-		}
-		if (idle.getText() == null || "".equals(idle.getText().trim())) {
-			groupIdle.setValidationState(ValidationState.ERROR);
-		}
-		if (interval.getText() == null || "".equals(interval.getText().trim())) {
-			groupInterval.setValidationState(ValidationState.ERROR);
-		}
-		if (failure.getText() == null || "".equals(failure.getText().trim())) {
-			groupFailure.setValidationState(ValidationState.ERROR);
-		}
-
-		if( groupNumber.getValidationState().equals(ValidationState.ERROR)   ||
-				groupDial.getValidationState().equals(ValidationState.ERROR)     ||
-				groupApn.getValidationState().equals(ValidationState.ERROR)      || 
-				groupMaxfail.getValidationState().equals(ValidationState.ERROR)  ||
-				groupIdle.getValidationState().equals(ValidationState.ERROR)     ||
-				groupInterval.getValidationState().equals(ValidationState.ERROR) ||
-				groupFailure.getValidationState().equals(ValidationState.ERROR)  ){
-			return false;
-		}else{
-			return true;
-		}
-	}
-
-	@Override
-	public void setNetInterface(GwtNetInterfaceConfig config) {
-		setDirty(true);
-		if (config instanceof GwtModemInterfaceConfig) {
-			selectedNetIfConfig = (GwtModemInterfaceConfig) config;
-		}
-	}
-
-	@Override
-	public void refresh() {
-		if (isDirty()) {
-			setDirty(false);
-			resetValidations();
-			if (selectedNetIfConfig == null) {
-				reset();
-			} else {
-				update();
-			}
-		}
-	}
-
-	public void getUpdatedNetInterface(GwtNetInterfaceConfig updatedNetIf) {
-		GwtModemInterfaceConfig updatedModemNetIf = (GwtModemInterfaceConfig) updatedNetIf;
-
-		if (model.getText() != null && service.getText() != null) {
-			// note - status is set in tcp/ip tab
-			updatedModemNetIf.setPppNum(Integer.parseInt(number.getText()));
-			updatedModemNetIf.setModemId((modem.getText().trim() != null) ? modem.getText().trim() : "");
-			updatedModemNetIf.setDialString((dial.getText().trim() != null) ? dial.getText().trim() : "");
-			updatedModemNetIf.setApn((apn.getText().trim() != null) ? apn.getText().trim() : "");
-
-			String authValue = auth.getSelectedValue();
-			for (GwtModemAuthType authT : GwtModemAuthType.values()) {
-				if (MessageUtils.get(authT.name()).equals(authValue)) {
-					updatedModemNetIf.setAuthType(authT);
-				}
-			}
-
-			if (updatedModemNetIf.getAuthType() != GwtModemAuthType.netModemAuthNONE) {
-				updatedModemNetIf.setUsername((username.getText().trim() != null) ? username.getText().trim() : "");
-				updatedModemNetIf.setPassword((password.getText().trim() != null) ? password.getText().trim() : "");
-			}
-
-			updatedModemNetIf.setResetTimeout(Integer.parseInt(reset.getValue().trim()));
-			updatedModemNetIf.setPersist(radio1.getValue());
-			updatedModemNetIf.setMaxFail(Integer.parseInt(maxfail.getText().trim()));
-			updatedModemNetIf.setIdle(Integer.parseInt(idle.getText().trim()));
-			updatedModemNetIf.setActiveFilter((active.getText() != "") ? active.getText().trim() : "");
-			updatedModemNetIf.setLcpEchoInterval(Integer.parseInt(interval.getText().trim()));
-			updatedModemNetIf.setLcpEchoFailure(Integer.parseInt(failure.getText().trim()));
-			// ---
-		} else {
-			// initForm hasn't been called yet
-
-			updatedModemNetIf.setPppNum(selectedNetIfConfig.getPppNum());
-			updatedModemNetIf.setModemId(selectedNetIfConfig.getModemId());
-			updatedModemNetIf.setDialString(selectedNetIfConfig.getDialString());
-			updatedModemNetIf.setApn(selectedNetIfConfig.getApn());
-			updatedModemNetIf.setAuthType(selectedNetIfConfig.getAuthType());
-			updatedModemNetIf.setUsername(selectedNetIfConfig.getUsername());
-			updatedModemNetIf.setPassword(selectedNetIfConfig.getPassword());
-			updatedModemNetIf.setResetTimeout(selectedNetIfConfig.getResetTimeout());
-			updatedModemNetIf.setPersist(selectedNetIfConfig.isPersist());
-			updatedModemNetIf.setMaxFail(selectedNetIfConfig.getMaxFail());
-			updatedModemNetIf.setIdle(selectedNetIfConfig.getIdle());
-			updatedModemNetIf.setActiveFilter(selectedNetIfConfig.getActiveFilter());
-			updatedModemNetIf.setLcpEchoInterval(selectedNetIfConfig.getLcpEchoInterval());
-			updatedModemNetIf.setLcpEchoFailure(selectedNetIfConfig.getLcpEchoFailure());
-		}
-
-	}
-
-	// ----Private Methods----
-	private void initForm() {
-
-		// MODEL
-		labelModel.setText(MSGS.netModemModel());
-
-		// NETWORK TECHNOLOGY
-		labelNetwork.setText(MSGS.netModemNetworkTechnology());
-		network.addItem(MSGS.unknown());
-		network.addMouseOverHandler(new MouseOverHandler() {
-			@Override
-			public void onMouseOver(MouseOverEvent event) {
-				if (network.isEnabled()) {
-					helpText.clear();
-					helpText.add(new Span(MSGS.netModemToolTipNetworkTopology()));
-				}
-			}
-		});
-		network.addMouseOutHandler(new MouseOutHandler() {
-			@Override
-			public void onMouseOut(MouseOutEvent event) {
-				resetHelp();
-			}
-		});
-		network.addChangeHandler(new ChangeHandler() {
-			@Override
-			public void onChange(ChangeEvent event) {
-				setDirty(true);
-				refreshForm();
-			}
-		});
-
-		// CONNECTION TYPE
-		labelService.setText(MSGS.netModemConnectionType());
-
-		// MODEM IDENTIFIER
-		labelModem.setText(MSGS.netModemIdentifier());
-		modem.addMouseOverHandler(new MouseOverHandler() {
-			@Override
-			public void onMouseOver(MouseOverEvent event) {
-				if (modem.isEnabled()) {
-					helpText.clear();
-					helpText.add(new Span(MSGS.netModemToolTipModemIndentifier()));
-				}
-			}
-		});
-		modem.addMouseOutHandler(new MouseOutHandler() {
-			@Override
-			public void onMouseOut(MouseOutEvent event) {
-				resetHelp();
-			}
-		});
-		modem.addValueChangeHandler(new ValueChangeHandler<String>(){
-
-			@Override
-			public void onValueChange(ValueChangeEvent<String> event) {
-				setDirty(true);
-			}});
-
-		// INTERFACE NUMBER
-		labelNumber.setText(MSGS.netModemInterfaceNum() + "*");
-		number.addBlurHandler(new BlurHandler() {
-			@Override
-			public void onBlur(BlurEvent event) {
-				setDirty(true);
-				if ( number.getText().trim() != null && 
-						( !number.getText().trim().matches(REGEX_NUM) || 
-								Integer.parseInt(number.getText()) < 0) ) {
-					helpNumber.setText("This Field requires a numeric input");
-					groupNumber.setValidationState(ValidationState.ERROR);
-				}else{
-					helpNumber.setText("");
-					groupNumber.setValidationState(ValidationState.NONE);
-				}
-			}
-		});
-		number.addMouseOverHandler(new MouseOverHandler() {
-			@Override
-			public void onMouseOver(MouseOverEvent event) {
-				if (number.isEnabled()) {
-					helpText.clear();
-					helpText.add(new Span(MSGS.netModemToolTipModemInterfaceNumber()));
-				}
-			}
-		});
-		number.addMouseOutHandler(new MouseOutHandler() {
-			@Override
-			public void onMouseOut(MouseOutEvent event) {
-				resetHelp();
-			}
-		});
-
-		// DIAL STRING
-		labelDial.setText(MSGS.netModemDialString()+"*");
-
-		dial.addMouseOutHandler(new MouseOutHandler() {
-			@Override
-			public void onMouseOut(MouseOutEvent event) {
-				resetHelp();
-			}
-		});
-		dialString = "";
-		String model = "";
-		if (selectedNetIfConfig != null) {
-			model = selectedNetIfConfig.getModel();
-			if (model != null && model.length() > 0) {
-				if (model.contains("HE910")) {
-					dialString = defaultDialString.get("HE910");
-				} else if (model.contains("DE910")) {
-					dialString = defaultDialString.get("DE910");
-				} else {
-					dialString = "";
-				}
-			}
-		}
-		dial.addMouseOverHandler(new MouseOverHandler() {
-			@Override
-			public void onMouseOver(MouseOverEvent event) {
-				if (dial.isEnabled()) {
-					helpText.clear();
-					if (dialString.equals("")) {
-						helpText.add(new Span(MSGS.netModemToolTipDialStringDefault()));
-					} else {
-						helpText.add(new Span(MSGS.netModemToolTipDialString(dial.getText())));
-					}
-				}
-			}
-		});
-		dial.addBlurHandler(new BlurHandler() {
-			@Override
-			public void onBlur(BlurEvent event) {
-				setDirty(true);
-				if (dial.getText() == null || "".equals(dial.getText().trim())) {
-					groupDial.setValidationState(ValidationState.ERROR);
-				}else{
-					groupDial.setValidationState(ValidationState.NONE);
-				}
-			}});
-
-		// APN
-		labelApn.setText(MSGS.netModemAPN()+"*");
-		apn.addMouseOverHandler(new MouseOverHandler() {
-			@Override
-			public void onMouseOver(MouseOverEvent event) {
-				if (apn.isEnabled()) {
-					helpText.clear();
-					helpText.add(new Span(MSGS.netModemToolTipApn()));
-				}
-			}
-		});
-		apn.addMouseOutHandler(new MouseOutHandler() {
-			@Override
-			public void onMouseOut(MouseOutEvent event) {
-				resetHelp();
-			}
-		});
-		apn.addBlurHandler(new BlurHandler() {
-			@Override
-			public void onBlur(BlurEvent event) {
-				setDirty(true);
-				if(apn.getText() == null || "".equals(apn.getText().trim())){
-					if (apn.isEnabled()) {
-						groupApn.setValidationState(ValidationState.ERROR);
-					} else {
-						groupApn.setValidationState(ValidationState.NONE);
-					}
-				} else{
-					groupApn.setValidationState(ValidationState.NONE);
-				}
-			}});
-
-		// AUTH TYPE
-		labelAuth.setText(MSGS.netModemAuthType());
-		for (GwtModemAuthType a : GwtModemAuthType.values()) {
-			auth.addItem(MessageUtils.get(a.name()));
-		}
-		auth.addMouseOverHandler(new MouseOverHandler() {
-			@Override
-			public void onMouseOver(MouseOverEvent event) {
-				if (auth.isEnabled()) {
-					helpText.clear();
-					helpText.add(new Span(MSGS.netModemToolTipAuthentication()));
-				}
-			}
-		});
-		auth.addMouseOutHandler(new MouseOutHandler() {
-			@Override
-			public void onMouseOut(MouseOutEvent event) {
-				resetHelp();
-			}
-		});
-		auth.addChangeHandler(new ChangeHandler() {
-			@Override
-			public void onChange(ChangeEvent event) {
-				setDirty(true);
-				refreshForm();
-			}
-		});
-
-		// USERNAME
-		labelUsername.setText(MSGS.netModemUsername());
-		username.addMouseOverHandler(new MouseOverHandler() {
-			@Override
-			public void onMouseOver(MouseOverEvent event) {
-				if (username.isEnabled()) {
-					helpText.clear();
-					helpText.add(new Span(MSGS.netModemToolTipUsername()));
-				}
-			}
-		});
-		username.addMouseOutHandler(new MouseOutHandler() {
-			@Override
-			public void onMouseOut(MouseOutEvent event) {
-				resetHelp();
-			}
-		});
-		username.addValueChangeHandler(new ValueChangeHandler<String>(){
-			@Override
-			public void onValueChange(ValueChangeEvent<String> event) {
-				setDirty(true);
-			}});
-
-		// PASSWORD
-		labelPassword.setText(MSGS.netModemPassword());
-		password.addMouseOverHandler(new MouseOverHandler() {
-			@Override
-			public void onMouseOver(MouseOverEvent event) {
-				if (network.isEnabled()) {
-					helpText.clear();
-					helpText.add(new Span(MSGS.netModemToolTipPassword()));
-				}
-			}
-		});
-		password.addMouseOutHandler(new MouseOutHandler() {
-			@Override
-			public void onMouseOut(MouseOutEvent event) {
-				resetHelp();
-			}
-		});
-		password.addValueChangeHandler(new ValueChangeHandler<String>(){
-			@Override
-			public void onValueChange(ValueChangeEvent<String> event) {
-				setDirty(true);
-			}});
-
-		// MODEM RESET TIMEOUT
-		labelReset.setText(MSGS.netModemResetTimeout()+"*");
-		reset.addMouseOverHandler(new MouseOverHandler() {
-			@Override
-			public void onMouseOver(MouseOverEvent event) {
-				if (reset.isEnabled()) {
-					helpText.clear();
-					helpText.add(new Span(MSGS.netModemToolTipResetTimeout()));
-				}
-			}
-		});
-		reset.addMouseOutHandler(new MouseOutHandler() {
-			@Override
-			public void onMouseOut(MouseOutEvent event) {
-				resetHelp();
-			}
-		});
-		reset.addBlurHandler(new BlurHandler() {
-			@Override
-			public void onBlur(BlurEvent event) {
-				setDirty(true);
-				if ( reset.getText().trim() != null && 
-						( !reset.getText().trim().matches(REGEX_NUM) || 
-								( Integer.parseInt(reset.getText()) < 0 || 
-										Integer.parseInt(reset.getText()) == 1)) ) {
-					helpReset.setText(MSGS.netModemInvalidResetTimeout());
-					groupReset.setValidationState(ValidationState.ERROR);
-				} else {
-					helpReset.setText("");
-					groupReset.setValidationState(ValidationState.NONE);
-				}
-			}
-		});
-
-		// REOPEN CONNECTION ON TERMINATION
-		labelPersist.setText(MSGS.netModemPersist());
-		radio1.addMouseOverHandler(new MouseOverHandler() {
-			@Override
-			public void onMouseOver(MouseOverEvent event) {
-				if (radio1.isEnabled()) {
-					helpText.clear();
-					helpText.add(new Span(MSGS.netModemToolTipPersist()));
-				}
-			}
-		});
-		radio1.addMouseOutHandler(new MouseOutHandler() {
-			@Override
-			public void onMouseOut(MouseOutEvent event) {
-				resetHelp();
-			}
-		});
-		radio2.addMouseOverHandler(new MouseOverHandler() {
-			@Override
-			public void onMouseOver(MouseOverEvent event) {
-				if (radio2.isEnabled()) {
-					helpText.clear();
-					helpText.add(new Span(MSGS.netModemToolTipPersist()));
-				}
-			}
-		});
-		radio2.addMouseOutHandler(new MouseOutHandler() {
-			@Override
-			public void onMouseOut(MouseOutEvent event) {
-				resetHelp();
-			}
-		});
-
-		radio1.addValueChangeHandler(new ValueChangeHandler<Boolean>(){
-			@Override
-			public void onValueChange(ValueChangeEvent<Boolean> event) {
-				setDirty(true);
-			}});
-		radio2.addValueChangeHandler(new ValueChangeHandler<Boolean>(){
-			@Override
-			public void onValueChange(ValueChangeEvent<Boolean> event) {
-				setDirty(true);
-			}});
-
-
-		// CONNECTION ATTEMPTS
-		labelMaxfail.setText(MSGS.netModemMaxFail()+"*");
-		maxfail.addMouseOverHandler(new MouseOverHandler() {
-			@Override
-			public void onMouseOver(MouseOverEvent event) {
-				if (maxfail.isEnabled()) {
-					helpText.clear();
-					helpText.add(new Span(MSGS.netModemToolTipMaxFail()));
-				}
-			}
-		});
-		maxfail.addMouseOutHandler(new MouseOutHandler() {
-			@Override
-			public void onMouseOut(MouseOutEvent event) {
-				resetHelp();
-			}
-		});
-		maxfail.addBlurHandler(new BlurHandler() {
-			@Override
-			public void onBlur(BlurEvent event) {
-				setDirty(true);
-				if ( maxfail.getText().trim() != null && 
-						( !maxfail.getText().trim().matches(REGEX_NUM) || 
-								Integer.parseInt(maxfail.getText() ) <= 0) || 
-						maxfail.getText().trim().length() <= 0 ) {
-					helpMaxfail.setText(MSGS.netModemInvalidMaxFail());
-					groupMaxfail.setValidationState(ValidationState.ERROR);
-				} else {
-					helpMaxfail.setText("");
-					groupMaxfail.setValidationState(ValidationState.NONE);
-				}
-			}
-		});
-
-		// DISCONNET IF IDLE
-		labelIdle.setText(MSGS.netModemIdle()+"*");
-		idle.addMouseOverHandler(new MouseOverHandler() {
-			@Override
-			public void onMouseOver(MouseOverEvent event) {
-				if (idle.isEnabled()) {
-					helpText.clear();
-					helpText.add(new Span(MSGS.netModemToolTipIdle()));
-				}
-			}
-		});
-		idle.addMouseOutHandler(new MouseOutHandler() {
-			@Override
-			public void onMouseOut(MouseOutEvent event) {
-				resetHelp();
-			}
-		});
-		idle.addBlurHandler(new BlurHandler() {
-			@Override
-			public void onBlur(BlurEvent event) {
-				setDirty(true);
-				if ( idle.getText().trim() != null && 
-						( !idle.getText().trim().matches(REGEX_NUM) || 
-								Integer.parseInt(idle.getText()) < 0) ) {
-					helpIdle.setText(MSGS.netModemInvalidIdle());
-					groupIdle.setValidationState(ValidationState.ERROR);
-				} else {
-					helpIdle.setText("");
-					groupIdle.setValidationState(ValidationState.NONE);
-				}
-			}
-		});
-
-		// ACTIVE FILTER
-		labelActive.setText(MSGS.netModemActiveFilter());
-		active.addMouseOverHandler(new MouseOverHandler() {
-			@Override
-			public void onMouseOver(MouseOverEvent event) {
-				if (active.isEnabled()) {
-					helpText.clear();
-					helpText.add(new Span(MSGS.netModemToolTipActiveFilter()));
-				}
-			}
-		});
-		active.addMouseOutHandler(new MouseOutHandler() {
-			@Override
-			public void onMouseOut(MouseOutEvent event) {
-				resetHelp();
-			}
-		});
-		active.addValueChangeHandler(new ValueChangeHandler<String>(){
-			@Override
-			public void onValueChange(ValueChangeEvent<String> event) {
-				setDirty(true);
-			}});
-
-		// LCP ECHO INTERVAL
-		labelInterval.setText(MSGS.netModemLcpEchoInterval()+"*");
-		interval.addMouseOverHandler(new MouseOverHandler() {
-			@Override
-			public void onMouseOver(MouseOverEvent event) {
-				if (interval.isEnabled()) {
-					helpText.clear();
-					helpText.add(new Span(MSGS.netModemToolTipLcpEchoInterval()));
-				}
-			}
-		});
-		interval.addMouseOutHandler(new MouseOutHandler() {
-			@Override
-			public void onMouseOut(MouseOutEvent event) {
-				resetHelp();
-			}
-		});
-		interval.addBlurHandler(new BlurHandler() {
-			@Override
-			public void onBlur(BlurEvent event) {
-				setDirty(true);
-				if ( interval.getText().trim() != null && 
-						( !interval.getText().trim().matches(REGEX_NUM) || 
-								Integer.parseInt(interval.getText()) < 0) ) {
-					helpInterval.setText(MSGS.netModemInvalidLcpEchoInterval());
-					groupInterval.setValidationState(ValidationState.ERROR);
-				}else{
-					groupInterval.setValidationState(ValidationState.NONE);
-				}
-			}
-		});
-
-		// LCP ECHO FAILURE
-		labelFailure.setText(MSGS.netModemLcpEchoFailure()+"*");
-		failure.addMouseOverHandler(new MouseOverHandler() {
-			@Override
-			public void onMouseOver(MouseOverEvent event) {
-				if (failure.isEnabled()) {
-					helpText.clear();
-					helpText.add(new Span(MSGS.netModemToolTipLcpEchoFailure()));
-				}
-			}
-		});
-		failure.addMouseOutHandler(new MouseOutHandler() {
-			@Override
-			public void onMouseOut(MouseOutEvent event) {
-				resetHelp();
-			}
-		});
-		failure.addBlurHandler(new BlurHandler() {
-			@Override
-			public void onBlur(BlurEvent event) {
-				setDirty(true);
-				if ( failure.getText().trim() != null && 
-						( !failure.getText().trim().matches(REGEX_NUM) || 
-								Integer.parseInt(failure.getText()) < 0) ) {
-					helpFailure.setText(MSGS.netModemInvalidLcpEchoFailure());
-					groupFailure.setValidationState(ValidationState.ERROR);
-				} else {
-					helpFailure.setText("");
-					groupFailure.setValidationState(ValidationState.NONE);
-				}
-			}
-		});
-
-		helpTitle.setText(MSGS.netHelpTitle());
-		radio1.setText(MSGS.trueLabel());
-		radio2.setText(MSGS.falseLabel());
-
-		radio1.setValue(true);
-		radio2.setValue(false);
-	}
-	
-	private void resetValidations() {
-		groupApn.setValidationState(ValidationState.NONE);
-		groupDial.setValidationState(ValidationState.NONE);
-		groupFailure.setValidationState(ValidationState.NONE);
-		groupIdle.setValidationState(ValidationState.NONE);
-		groupInterval.setValidationState(ValidationState.NONE);
-		groupMaxfail.setValidationState(ValidationState.NONE);
-		groupNumber.setValidationState(ValidationState.NONE);
-		groupReset.setValidationState(ValidationState.NONE);
-		
-		helpReset.setText(""); 
-		helpMaxfail.setText(""); 
-		helpIdle.setText(""); 
-		helpInterval.setText(""); 
-		helpFailure.setText(""); 
-		helpNumber.setText("");
-	}
-
-	private void resetHelp() {
-		helpText.clear();
-		helpText.add(new Span(MSGS.netHelpDefaultHint()));
-	}
-
-	private void update() {
-		if (selectedNetIfConfig != null) {
-			model.setText(selectedNetIfConfig.getManufacturer() + "-" + selectedNetIfConfig.getModel());
-			network.clear();
-			List<String> networkTechnologies = selectedNetIfConfig.getNetworkTechnology();
-			if (networkTechnologies != null && !networkTechnologies.isEmpty()) {
-				for (String techType : selectedNetIfConfig.getNetworkTechnology()) {
-					network.addItem(techType);
-				}
-			} else {
-				network.addItem(MSGS.unknown());
-			}
-			service.setText(selectedNetIfConfig.getConnectionType());
-			modem.setText(selectedNetIfConfig.getModemId());
-			number.setText(String.valueOf(selectedNetIfConfig.getPppNum()));
-			dial.setText(selectedNetIfConfig.getDialString());
-			apn.setText(selectedNetIfConfig.getApn());
-
-			GwtModemAuthType authType = GwtModemAuthType.netModemAuthNONE;
-			if (selectedNetIfConfig.getAuthType() != null) {
-				authType = selectedNetIfConfig.getAuthType();
-			}
-			for (int i = 0; i < auth.getItemCount(); i++) {
-				if (auth.getItemText(i).equals(MessageUtils.get(authType.name()))) {
-					auth.setSelectedIndex(i);
-				}
-			}
-
-			username.setText(selectedNetIfConfig.getUsername());
-			password.setText(selectedNetIfConfig.getPassword());
-			reset.setText(String.valueOf(selectedNetIfConfig.getResetTimeout()));
-
-			if (selectedNetIfConfig.isPersist()) {
-				radio1.setActive(true);
-				radio2.setActive(false);
-			} else {
-				radio1.setActive(false);
-				radio2.setActive(true);
-			}
-
-			maxfail.setText(String.valueOf(selectedNetIfConfig.getMaxFail()));
-			idle.setText(String.valueOf(selectedNetIfConfig.getIdle()));
-			active.setText(selectedNetIfConfig.getActiveFilter());
-			interval.setText(String.valueOf(selectedNetIfConfig.getLcpEchoInterval()));
-			failure.setText(String.valueOf(selectedNetIfConfig.getLcpEchoFailure()));
-		}
-		refreshForm();
-	}
-
-	private void refreshForm() {
-		network.setEnabled(true);
-		modem.setEnabled(true);
-		number.setEnabled(true);
-		dial.setEnabled(true);
-		apn.setEnabled(true);
-		auth.setEnabled(true);
-		username.setEnabled(true);
-		password.setEnabled(true);
-		reset.setEnabled(true);
-		radio1.setEnabled(true);
-		radio2.setEnabled(true);
-		maxfail.setEnabled(true);
-		idle.setEnabled(true);
-		active.setEnabled(true);
-		interval.setEnabled(true);
-		failure.setEnabled(true);
-
-		String authTypeVal = auth.getSelectedItemText().trim();
-
-		if ( authTypeVal == null || 
-				authTypeVal.equalsIgnoreCase(MODEM_AUTH_NONE_MESSAGE) ) {
-			username.setEnabled(false);
-			password.setEnabled(false);
-		} else {
-			username.setEnabled(true);
-			password.setEnabled(true);
-		}
-
-		/*
-		if (selectedNetIfConfig.isGpsSupported()) {
-			radio1.setEnabled(true);
-			radio2.setEnabled(true);
-		} else {
-			radio1.setEnabled(false);
-			radio2.setEnabled(false);
-		}
-		 */
-
-		if (selectedNetIfConfig != null) {
-			for (String techType : selectedNetIfConfig.getNetworkTechnology()) {
-				if (techType.equals("EVDO") || techType.equals("CDMA")) {
-					apn.setEnabled(false);
-					auth.setEnabled(false);
-					username.setEnabled(false);
-					password.setEnabled(false);
-				}
-			}
-		}
-	}
-
-	private void reset() {
-		model.setText(null);
-		network.setSelectedIndex(0);
-		service.setText(null);
-		modem.setText(null);
-		number.setText(null);
-		dial.setText(null);
-		apn.setText(null);
-		auth.setSelectedIndex(1);
-		username.setText(null);
-		password.setText(null);
-		reset.setText(null);
-		radio1.setActive(true);
-		radio2.setActive(false);
-		maxfail.setText(null);
-		idle.setText(null);
-		active.setText(null);
-		interval.setText(null);
-		failure.setText(null);
-		update();
-	}
-=======
     private static final String MODEM_AUTH_NONE_MESSAGE = MessageUtils.get(GwtModemAuthType.netModemAuthNONE.name());
     private static TabModemUiUiBinder uiBinder = GWT.create(TabModemUiUiBinder.class);
 
@@ -1736,5 +922,4 @@
         this.failure.setText(null);
         update();
     }
->>>>>>> e3f74823
 }