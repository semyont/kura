<!DOCTYPE ui:UiBinder SYSTEM "http://dl.google.com/gwt/DTD/xhtml.ent">

<!--

    Copyright (c) 2011, 2016 Eurotech and/or its affiliates

     All rights reserved. This program and the accompanying materials
     are made available under the terms of the Eclipse Public License v1.0
     which accompanies this distribution, and is available at
     http://www.eclipse.org/legal/epl-v10.html

    Contributors:
      Eurotech

-->

<ui:UiBinder xmlns:ui="urn:ui:com.google.gwt.uibinder"
<<<<<<< HEAD
	xmlns:b="urn:import:org.gwtbootstrap3.client.ui" xmlns:b.html="urn:import:org.gwtbootstrap3.client.ui.html"
	xmlns:g="urn:import:com.google.gwt.user.client.ui" xmlns:gwt="urn:import:org.gwtbootstrap3.client.ui.gwt">

	<ui:style>
	.important { font-weight: bold; }
	.center-panel { padding: 2px; }
	</ui:style>

	<b:Container fluid="true" addStyleNames="{style.center-panel}">
		<b:Row>
			<b:Panel>
				<b:ButtonGroup size="SMALL">
					<b:Button ui:field="apply" addStyleNames="fa fa-check"></b:Button>
					<b:Button ui:field="create" addStyleNames="fa fa-plus"></b:Button>
					<b:Button ui:field="edit" addStyleNames="fa fa-pencil"></b:Button>
					<b:Button ui:field="delete" addStyleNames="fa fa-trash"></b:Button>
				</b:ButtonGroup>
			</b:Panel>
		</b:Row>

		<b:Row>
			<b:Alert type="WARNING" ui:field="notification" />
			<gwt:CellTable bordered="true" condensed="true" striped="true"
				hover="true" height="100%" width="100%" ui:field="portForwardGrid" />
		</b:Row>

		<b:Modal ui:field="portForwardingForm">
			<b:ModalBody>
				<b:Form>
					<b:FieldSet>

						<b:FormGroup ui:field="groupInput">
							<b:FormLabel for="input" ui:field="labelInput"></b:FormLabel>
							<b:Tooltip ui:field="tooltipInput">
								<b:TextBox b:id="input" ui:field="input" />
							</b:Tooltip>
						</b:FormGroup>

						<b:FormGroup ui:field="groupOutput">
							<b:FormLabel for="output" ui:field="labelOutput"></b:FormLabel>
							<b:Tooltip ui:field="tooltipOutput">
								<b:TextBox b:id="output" ui:field="output" />
							</b:Tooltip>
						</b:FormGroup>

						<b:FormGroup ui:field="groupLan">
							<b:FormLabel for="lan" ui:field="labelLan"></b:FormLabel>
							<b:Tooltip ui:field="tooltipLan">
								<b:TextBox b:id="lan" ui:field="lan" />
							</b:Tooltip>
						</b:FormGroup>

						<b:FormGroup>
							<b:FormLabel for="protocol" ui:field="labelProtocol"></b:FormLabel>
							<b:Tooltip ui:field="tooltipProtocol">
								<g:FlowPanel>
									<b:ListBox b:id="protocol" ui:field="protocol" />
								</g:FlowPanel>
							</b:Tooltip>
						</b:FormGroup>

						<b:FormGroup ui:field="groupExternal">
							<b:FormLabel for="external" ui:field="labelExternal"></b:FormLabel>
							<b:Tooltip ui:field="tooltipExternal">
								<b:TextBox b:id="external" ui:field="external" />
							</b:Tooltip>
						</b:FormGroup>

						<b:FormGroup ui:field="groupInternal">
							<b:FormLabel for="internal" ui:field="labelInternal"></b:FormLabel>
							<b:Tooltip ui:field="tooltipInternal">
								<b:TextBox b:id="internal" ui:field="internal" />
							</b:Tooltip>
						</b:FormGroup>

						<b:FormGroup>
							<b:FormLabel for="enable" ui:field="labelEnable"></b:FormLabel>
							<b:Tooltip ui:field="tooltipEnable">
								<g:FlowPanel>
									<b:ListBox b:id="enable" ui:field="enable" />
								</g:FlowPanel>
							</b:Tooltip>
						</b:FormGroup>

						<b:FormGroup ui:field="groupPermittedNw">
							<b:FormLabel for="permittedNw" ui:field="labelPermitttedNw"></b:FormLabel>
							<b:Tooltip ui:field="tooltipPermittedNw">
								<b:TextBox b:id="permittedNw" ui:field="permittedNw" />
							</b:Tooltip>
						</b:FormGroup>

						<b:FormGroup ui:field="groupPermittedMac">
							<b:FormLabel for="permittedMac" ui:field="labelPermitttedMac"></b:FormLabel>
							<b:Tooltip ui:field="tooltipPermittedMac">
								<b:TextBox b:id="permittedMac" ui:field="permittedMac" />
							</b:Tooltip>
						</b:FormGroup>

						<b:FormGroup ui:field="groupSource">
							<b:FormLabel for="source" ui:field="labelSource"></b:FormLabel>
							<b:Tooltip ui:field="tooltipSource">
								<b:TextBox b:id="source" ui:field="source" />
							</b:Tooltip>
						</b:FormGroup>

					</b:FieldSet>
				</b:Form>
			</b:ModalBody>
			<b:ModalFooter>
				<b:Button ui:field="submit" />
				<b:Button ui:field="cancel" />
			</b:ModalFooter>

		</b:Modal>
		<b:Modal ui:field="confirm" hideOtherModals="false">
			<b:ModalBody ui:field="confirmBody"></b:ModalBody>
			<b:ModalFooter ui:field="confirmFooter"></b:ModalFooter>
		</b:Modal>

		<b:Modal ui:field="alert">
			<b:ModalBody>
				<b.html:Span ui:field="alertBody" />
			</b:ModalBody>

			<b:ModalFooter ui:field="alertFooter">
				<b:Button ui:field="yes" />
				<b:Button ui:field="no" />
			</b:ModalFooter>
		</b:Modal>
	</b:Container>
=======
    xmlns:b="urn:import:org.gwtbootstrap3.client.ui" xmlns:b.html="urn:import:org.gwtbootstrap3.client.ui.html"
    xmlns:g="urn:import:com.google.gwt.user.client.ui" xmlns:gwt="urn:import:org.gwtbootstrap3.client.ui.gwt">

    <ui:style>
    .important {
    	font-weight: bold;
    }
    
    .center-panel {
    	padding: 2px;
    }
    </ui:style>

    <b:Container fluid="true" addStyleNames="{style.center-panel}">
        <b:Row>
            <b:Panel>
                <b:ButtonGroup size="SMALL">
                    <b:Button ui:field="apply" addStyleNames="fa fa-check"></b:Button>
                    <b:Button ui:field="create" addStyleNames="fa fa-plus"></b:Button>
                    <b:Button ui:field="edit" addStyleNames="fa fa-pencil"></b:Button>
                    <b:Button ui:field="delete" addStyleNames="fa fa-trash"></b:Button>
                </b:ButtonGroup>
            </b:Panel>
        </b:Row>

        <b:Row>
            <b:Alert type="WARNING" ui:field="notification" />
            <gwt:CellTable bordered="true" condensed="true"
                striped="true" hover="true" height="100%" width="100%"
                ui:field="portForwardGrid" />
        </b:Row>

        <b:Modal ui:field="portForwardingForm">
            <b:ModalBody>
                <b:Form>
                    <b:FieldSet>

                        <b:FormGroup ui:field="groupInput">
                            <b:FormLabel for="input"
                                ui:field="labelInput"></b:FormLabel>
                            <b:Tooltip ui:field="tooltipInput">
                                <b:TextBox b:id="input"
                                    ui:field="input" />
                            </b:Tooltip>
                        </b:FormGroup>

                        <b:FormGroup ui:field="groupOutput">
                            <b:FormLabel for="output"
                                ui:field="labelOutput"></b:FormLabel>
                            <b:Tooltip ui:field="tooltipOutput">
                                <b:TextBox b:id="output"
                                    ui:field="output" />
                            </b:Tooltip>
                        </b:FormGroup>

                        <b:FormGroup ui:field="groupLan">
                            <b:FormLabel for="lan" ui:field="labelLan"></b:FormLabel>
                            <b:Tooltip ui:field="tooltipLan">
                                <b:TextBox b:id="lan"
                                    ui:field="lan" />
                            </b:Tooltip>
                        </b:FormGroup>

                        <b:FormGroup>
                            <b:FormLabel for="protocol"
                                ui:field="labelProtocol"></b:FormLabel>
                            <b:Tooltip ui:field="tooltipProtocol">
                                <g:FlowPanel>
                                    <b:ListBox b:id="protocol"
                                        ui:field="protocol" />
                                </g:FlowPanel>
                            </b:Tooltip>
                        </b:FormGroup>

                        <b:FormGroup ui:field="groupExternal">
                            <b:FormLabel for="external"
                                ui:field="labelExternal"></b:FormLabel>
                            <b:Tooltip ui:field="tooltipExternal">
                                <b:TextBox b:id="external"
                                    ui:field="external" />
                            </b:Tooltip>
                        </b:FormGroup>

                        <b:FormGroup ui:field="groupInternal">
                            <b:FormLabel for="internal"
                                ui:field="labelInternal"></b:FormLabel>
                            <b:Tooltip ui:field="tooltipInternal">
                                <b:TextBox b:id="internal"
                                    ui:field="internal" />
                            </b:Tooltip>
                        </b:FormGroup>

                        <b:FormGroup>
                            <b:FormLabel for="enable"
                                ui:field="labelEnable"></b:FormLabel>
                            <b:Tooltip ui:field="tooltipEnable">
                                <g:FlowPanel>
                                    <b:ListBox b:id="enable"
                                        ui:field="enable" />
                                </g:FlowPanel>
                            </b:Tooltip>
                        </b:FormGroup>

                        <b:FormGroup ui:field="groupPermittedNw">
                            <b:FormLabel for="permittedNw"
                                ui:field="labelPermitttedNw"></b:FormLabel>
                            <b:Tooltip ui:field="tooltipPermittedNw">
                                <b:TextBox b:id="permittedNw"
                                    ui:field="permittedNw" />
                            </b:Tooltip>
                        </b:FormGroup>

                        <b:FormGroup ui:field="groupPermittedMac">
                            <b:FormLabel for="permittedMac"
                                ui:field="labelPermitttedMac"></b:FormLabel>
                            <b:Tooltip ui:field="tooltipPermittedMac">
                                <b:TextBox b:id="permittedMac"
                                    ui:field="permittedMac" />
                            </b:Tooltip>
                        </b:FormGroup>

                        <b:FormGroup ui:field="groupSource">
                            <b:FormLabel for="source"
                                ui:field="labelSource"></b:FormLabel>
                            <b:Tooltip ui:field="tooltipSource">
                                <b:TextBox b:id="source"
                                    ui:field="source" />
                            </b:Tooltip>
                        </b:FormGroup>

                    </b:FieldSet>
                </b:Form>
            </b:ModalBody>
            <b:ModalFooter>
                <b:Button ui:field="submit" />
                <b:Button ui:field="cancel" />
            </b:ModalFooter>

        </b:Modal>
        <b:Modal ui:field="confirm" hideOtherModals="false">
            <b:ModalBody ui:field="confirmBody"></b:ModalBody>
            <b:ModalFooter ui:field="confirmFooter"></b:ModalFooter>
        </b:Modal>

        <b:Modal ui:field="alert">
            <b:ModalBody>
                <b.html:Span ui:field="alertBody" />
            </b:ModalBody>

            <b:ModalFooter ui:field="alertFooter">
                <b:Button ui:field="yes" />
                <b:Button ui:field="no" />
            </b:ModalFooter>
        </b:Modal>
    </b:Container>
>>>>>>> e3f74823
</ui:UiBinder> <|MERGE_RESOLUTION|>--- conflicted
+++ resolved
@@ -15,138 +15,6 @@
 -->
 
 <ui:UiBinder xmlns:ui="urn:ui:com.google.gwt.uibinder"
-<<<<<<< HEAD
-	xmlns:b="urn:import:org.gwtbootstrap3.client.ui" xmlns:b.html="urn:import:org.gwtbootstrap3.client.ui.html"
-	xmlns:g="urn:import:com.google.gwt.user.client.ui" xmlns:gwt="urn:import:org.gwtbootstrap3.client.ui.gwt">
-
-	<ui:style>
-	.important { font-weight: bold; }
-	.center-panel { padding: 2px; }
-	</ui:style>
-
-	<b:Container fluid="true" addStyleNames="{style.center-panel}">
-		<b:Row>
-			<b:Panel>
-				<b:ButtonGroup size="SMALL">
-					<b:Button ui:field="apply" addStyleNames="fa fa-check"></b:Button>
-					<b:Button ui:field="create" addStyleNames="fa fa-plus"></b:Button>
-					<b:Button ui:field="edit" addStyleNames="fa fa-pencil"></b:Button>
-					<b:Button ui:field="delete" addStyleNames="fa fa-trash"></b:Button>
-				</b:ButtonGroup>
-			</b:Panel>
-		</b:Row>
-
-		<b:Row>
-			<b:Alert type="WARNING" ui:field="notification" />
-			<gwt:CellTable bordered="true" condensed="true" striped="true"
-				hover="true" height="100%" width="100%" ui:field="portForwardGrid" />
-		</b:Row>
-
-		<b:Modal ui:field="portForwardingForm">
-			<b:ModalBody>
-				<b:Form>
-					<b:FieldSet>
-
-						<b:FormGroup ui:field="groupInput">
-							<b:FormLabel for="input" ui:field="labelInput"></b:FormLabel>
-							<b:Tooltip ui:field="tooltipInput">
-								<b:TextBox b:id="input" ui:field="input" />
-							</b:Tooltip>
-						</b:FormGroup>
-
-						<b:FormGroup ui:field="groupOutput">
-							<b:FormLabel for="output" ui:field="labelOutput"></b:FormLabel>
-							<b:Tooltip ui:field="tooltipOutput">
-								<b:TextBox b:id="output" ui:field="output" />
-							</b:Tooltip>
-						</b:FormGroup>
-
-						<b:FormGroup ui:field="groupLan">
-							<b:FormLabel for="lan" ui:field="labelLan"></b:FormLabel>
-							<b:Tooltip ui:field="tooltipLan">
-								<b:TextBox b:id="lan" ui:field="lan" />
-							</b:Tooltip>
-						</b:FormGroup>
-
-						<b:FormGroup>
-							<b:FormLabel for="protocol" ui:field="labelProtocol"></b:FormLabel>
-							<b:Tooltip ui:field="tooltipProtocol">
-								<g:FlowPanel>
-									<b:ListBox b:id="protocol" ui:field="protocol" />
-								</g:FlowPanel>
-							</b:Tooltip>
-						</b:FormGroup>
-
-						<b:FormGroup ui:field="groupExternal">
-							<b:FormLabel for="external" ui:field="labelExternal"></b:FormLabel>
-							<b:Tooltip ui:field="tooltipExternal">
-								<b:TextBox b:id="external" ui:field="external" />
-							</b:Tooltip>
-						</b:FormGroup>
-
-						<b:FormGroup ui:field="groupInternal">
-							<b:FormLabel for="internal" ui:field="labelInternal"></b:FormLabel>
-							<b:Tooltip ui:field="tooltipInternal">
-								<b:TextBox b:id="internal" ui:field="internal" />
-							</b:Tooltip>
-						</b:FormGroup>
-
-						<b:FormGroup>
-							<b:FormLabel for="enable" ui:field="labelEnable"></b:FormLabel>
-							<b:Tooltip ui:field="tooltipEnable">
-								<g:FlowPanel>
-									<b:ListBox b:id="enable" ui:field="enable" />
-								</g:FlowPanel>
-							</b:Tooltip>
-						</b:FormGroup>
-
-						<b:FormGroup ui:field="groupPermittedNw">
-							<b:FormLabel for="permittedNw" ui:field="labelPermitttedNw"></b:FormLabel>
-							<b:Tooltip ui:field="tooltipPermittedNw">
-								<b:TextBox b:id="permittedNw" ui:field="permittedNw" />
-							</b:Tooltip>
-						</b:FormGroup>
-
-						<b:FormGroup ui:field="groupPermittedMac">
-							<b:FormLabel for="permittedMac" ui:field="labelPermitttedMac"></b:FormLabel>
-							<b:Tooltip ui:field="tooltipPermittedMac">
-								<b:TextBox b:id="permittedMac" ui:field="permittedMac" />
-							</b:Tooltip>
-						</b:FormGroup>
-
-						<b:FormGroup ui:field="groupSource">
-							<b:FormLabel for="source" ui:field="labelSource"></b:FormLabel>
-							<b:Tooltip ui:field="tooltipSource">
-								<b:TextBox b:id="source" ui:field="source" />
-							</b:Tooltip>
-						</b:FormGroup>
-
-					</b:FieldSet>
-				</b:Form>
-			</b:ModalBody>
-			<b:ModalFooter>
-				<b:Button ui:field="submit" />
-				<b:Button ui:field="cancel" />
-			</b:ModalFooter>
-
-		</b:Modal>
-		<b:Modal ui:field="confirm" hideOtherModals="false">
-			<b:ModalBody ui:field="confirmBody"></b:ModalBody>
-			<b:ModalFooter ui:field="confirmFooter"></b:ModalFooter>
-		</b:Modal>
-
-		<b:Modal ui:field="alert">
-			<b:ModalBody>
-				<b.html:Span ui:field="alertBody" />
-			</b:ModalBody>
-
-			<b:ModalFooter ui:field="alertFooter">
-				<b:Button ui:field="yes" />
-				<b:Button ui:field="no" />
-			</b:ModalFooter>
-		</b:Modal>
-	</b:Container>
-=======
     xmlns:b="urn:import:org.gwtbootstrap3.client.ui" xmlns:b.html="urn:import:org.gwtbootstrap3.client.ui.html"
     xmlns:g="urn:import:com.google.gwt.user.client.ui" xmlns:gwt="urn:import:org.gwtbootstrap3.client.ui.gwt">
 
@@ -302,5 +170,4 @@
             </b:ModalFooter>
         </b:Modal>
     </b:Container>
->>>>>>> e3f74823
 </ui:UiBinder> 